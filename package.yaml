name:                tablebot
version:             0.3.3
github:              "WarwickTabletop/tablebot"
license:             MIT
author:              "Warwick Tabletop"
maintainer:          "tagarople@gmail.com"
copyright:           "2021 Warwick Tabletop"

extra-source-files:
- README.md
- ChangeLog.md

# Metadata used when publishing your package
# synopsis:            Short description of your package
# category:            Web

# To avoid duplicated efforts in documentation and dealing with the
# complications of embedding Haddock markup inside cabal files, it is
# common to point users to the README.md file.
description:         Please see the README on GitHub at <https://github.com/tagarople/tablebot#readme>

dependencies:
<<<<<<< HEAD
  - base >= 4.7 && < 5
  - extra
  - discord-haskell
  - emoji
  - text
  - text-icu
  - transformers
  - load-env
  - megaparsec
  - persistent
  - persistent-sqlite
  - persistent-template
  - random
  - esqueleto
  - monad-logger
  - time
  - aeson
  - bytestring
  - yaml
  - http-conduit
  - raw-strings-qq
  - template-haskell
  - timezone-olson
  - duckling
  - unordered-containers
  - bytestring
  - req
  - http-client
  - data-default
  - exception-transformers
  - resourcet
  - resource-pool
  - containers
  - th-printf
  - mtl
  - safe
  - edit-distance
  - unliftio
  - process
  - regex-pcre
=======
- base >= 4.7 && < 5
- discord-haskell
- emoji
- text
- text-icu
- transformers
- load-env
- megaparsec
- persistent
- persistent-sqlite
- persistent-template
- random
- esqueleto
- monad-logger
- time
- aeson
- bytestring
- yaml
- http-conduit
- raw-strings-qq
- template-haskell
- timezone-olson
- duckling
- unordered-containers
- bytestring
- req
- http-client
- data-default
- exception-transformers
- resourcet
- resource-pool
- containers
- th-printf
- mtl
- safe
- edit-distance
- unliftio
- Chart
- Chart-diagrams
- diagrams-core
- diagrams-lib
- diagrams-rasterific
- JuicyPixels
- split
- regex-pcre
- distribution
>>>>>>> 844e3879

library:
  source-dirs: src
  default-extensions:
  - OverloadedStrings
  - LambdaCase
  - EmptyDataDecls
  - FlexibleContexts
  - GADTs
  - GeneralizedNewtypeDeriving
  - MultiParamTypeClasses
  - QuasiQuotes
  - TemplateHaskell
  - TypeFamilies
  - DerivingStrategies
  - StandaloneDeriving
  - UndecidableInstances
  - DataKinds
  - FlexibleInstances
  - DeriveGeneric
  - TypeApplications
  - MultiWayIf
  - TupleSections
  - ConstraintKinds
  - RecordWildCards
  - ScopedTypeVariables
  - TypeOperators
  - RankNTypes
  - BangPatterns
  ghc-options:
  - -Wall


executables:
  tablebot-exe:
    main:                Main.hs
    source-dirs:         app
    ghc-options:
    - -threaded
    - -rtsopts
    - -with-rtsopts=-N
    dependencies:
    - tablebot

tests:
  tablebot-test:
    main:                Spec.hs
    source-dirs:         test
    ghc-options:
    - -threaded
    - -rtsopts
    - -with-rtsopts=-N
    dependencies:
    - tablebot<|MERGE_RESOLUTION|>--- conflicted
+++ resolved
@@ -1,5 +1,5 @@
 name:                tablebot
-version:             0.3.3
+version: 0.3.3
 github:              "WarwickTabletop/tablebot"
 license:             MIT
 author:              "Warwick Tabletop"
@@ -17,10 +17,9 @@
 # To avoid duplicated efforts in documentation and dealing with the
 # complications of embedding Haddock markup inside cabal files, it is
 # common to point users to the README.md file.
-description:         Please see the README on GitHub at <https://github.com/tagarople/tablebot#readme>
+description: Please see the README on GitHub at <https://github.com/tagarople/tablebot#readme>
 
 dependencies:
-<<<<<<< HEAD
   - base >= 4.7 && < 5
   - extra
   - discord-haskell
@@ -60,84 +59,45 @@
   - edit-distance
   - unliftio
   - process
+  - Chart
+  - Chart-diagrams
+  - diagrams-core
+  - diagrams-lib
+  - diagrams-rasterific
+  - JuicyPixels
+  - split
   - regex-pcre
-=======
-- base >= 4.7 && < 5
-- discord-haskell
-- emoji
-- text
-- text-icu
-- transformers
-- load-env
-- megaparsec
-- persistent
-- persistent-sqlite
-- persistent-template
-- random
-- esqueleto
-- monad-logger
-- time
-- aeson
-- bytestring
-- yaml
-- http-conduit
-- raw-strings-qq
-- template-haskell
-- timezone-olson
-- duckling
-- unordered-containers
-- bytestring
-- req
-- http-client
-- data-default
-- exception-transformers
-- resourcet
-- resource-pool
-- containers
-- th-printf
-- mtl
-- safe
-- edit-distance
-- unliftio
-- Chart
-- Chart-diagrams
-- diagrams-core
-- diagrams-lib
-- diagrams-rasterific
-- JuicyPixels
-- split
-- regex-pcre
-- distribution
->>>>>>> 844e3879
+  - distribution
+
 
 library:
   source-dirs: src
   default-extensions:
-  - OverloadedStrings
-  - LambdaCase
-  - EmptyDataDecls
-  - FlexibleContexts
-  - GADTs
+    - OverloadedStrings
+    - LambdaCase
+    - EmptyDataDecls
+    - FlexibleContexts
+    - GADTs
   - GeneralizedNewtypeDeriving
   - MultiParamTypeClasses
   - QuasiQuotes
   - TemplateHaskell
   - TypeFamilies
   - DerivingStrategies
-  - StandaloneDeriving
-  - UndecidableInstances
-  - DataKinds
-  - FlexibleInstances
-  - DeriveGeneric
-  - TypeApplications
-  - MultiWayIf
-  - TupleSections
-  - ConstraintKinds
-  - RecordWildCards
-  - ScopedTypeVariables
-  - TypeOperators
-  - RankNTypes
-  - BangPatterns
+    - StandaloneDeriving
+    - UndecidableInstances
+    - DataKinds
+    - FlexibleInstances
+    - DeriveGeneric
+    - TypeApplications
+    - MultiWayIf
+    - TupleSections
+    - ConstraintKinds
+    - RecordWildCards
+    - ScopedTypeVariables
+    - TypeOperators
+    - RankNTypes
+    - BangPatterns
   ghc-options:
   - -Wall
 
