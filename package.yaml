--- conflicted
+++ resolved
@@ -65,11 +65,8 @@
 - JuicyPixels
 - split
 - regex-pcre
-<<<<<<< HEAD
 - scientific
-=======
 - distribution
->>>>>>> 844e3879
 
 library:
   source-dirs: src
