--- conflicted
+++ resolved
@@ -80,11 +80,8 @@
   - TupleSections
   - ConstraintKinds 
   - ImportQualifiedPost
-<<<<<<< HEAD
   - RecordWildCards
-=======
   - TypeOperators
->>>>>>> 2c85a6ac
   ghc-options:
   - -Wall
 
