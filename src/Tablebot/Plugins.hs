--- conflicted
+++ resolved
@@ -18,7 +18,6 @@
 import Tablebot.Plugin (Plugin)
 import Tablebot.Plugins.Basic (basicPlugin)
 import Tablebot.Plugins.Cats (catPlugin)
-<<<<<<< HEAD
 import Tablebot.Plugins.Flip (flipPlugin)
 import Tablebot.Plugins.Ping (pingPlugin)
 import Tablebot.Plugins.Quote (quotePlugin)
@@ -27,26 +26,12 @@
 import Tablebot.Plugins.Welcome (welcomePlugin)
 
 plugins :: [Plugin]
-plugins = [ basicPlugin
+plugins = [ pingPlugin
+          , basicPlugin
           , catPlugin
           , flipPlugin
-          , pingPlugin
           , quotePlugin
           , reminderPlugin
           , sayPlugin
           , welcomePlugin
-          ]
-=======
-import Tablebot.Plugins.Ping (pingPlugin)
-import Tablebot.Plugins.Quote (quotePlugin)
-import Tablebot.Plugins.Reminder (reminderPlugin)
-
-plugins :: [Plugin]
-plugins =
-  [ pingPlugin,
-    quotePlugin,
-    reminderPlugin,
-    basicPlugin,
-    catPlugin
-  ]
->>>>>>> 7475846d
+          ]