-- -- |
-- Module      : Tablebot.Plugins.Basic
-- Description : A very simple example plugin.
-- Copyright   : (c) Finnbar Keating 2021
-- License     : MIT
-- Maintainer  : finnjkeating@gmail.com
-- Stability   : experimental
-- Portability : POSIX
--
-- This is an example plugin which responds to certain calls with specific responses.
module Tablebot.Plugins.Basic (basicPlugin) where

import Data.Text (toTitle)
import Data.Text.Internal (Text)
import Tablebot.Plugin.Discord (sendMessage)
<<<<<<< HEAD
import Tablebot.Plugin.Parser (noArguments)
=======
import Tablebot.Plugin.SmartCommand (parseComm)
>>>>>>> 9639c287
import Tablebot.Plugin.Types (Command (Command), HelpPage (HelpPage), Plugin (commands), helpPages, plug)

-- * Some types to help clarify what's going on

-- | @MiniHelpPage@ simplifies creating the help pages. You can either provide just the short and long help text and let
-- it autogenerate the formatting, or you can provide a full help page if you want more control
data MiniHelpPage = Simple (Text, Text) | Advanced HelpPage

-- | @BasicCommand@ is a tuple containing the important information for this command.
-- Put the command in the first element, the response in the second element of each tuple,
-- and a 'MiniHelpPage' for your command in the third
type BasicCommand = (Text, Text, MiniHelpPage)

-- | The basic commands.
basicCommands :: [BasicCommand]
basicCommands =
  [ ( "pr",
      "You can make a pull request for that!",
      Simple ("you know what to do", "You know what to do")
    ),
    ( "benji",
      ":benji_sit:",
      Simple ("the almost mascot", "Though he may sit, when put to test, the gender cube proved it was best")
    )
  ]

-- | Given command text "a", reply with text "b".
baseCommand :: BasicCommand -> Command
baseCommand (a, b, _) =
  Command
    a
    ( parseComm $ \m -> do
        _ <- sendMessage m b
        return ()
    )

baseHelp :: BasicCommand -> HelpPage
baseHelp (_, _, Advanced help) = help
baseHelp (a, _, Simple (short, long)) = HelpPage a short ("**" <> toTitle a <> "**\n" <> long <> "\n\n*Usage:* `" <> a <> "`") []

-- | @basicPlugin@ assembles the call and response commands into a simple command list.
basicPlugin :: Plugin
basicPlugin =
  plug
    { commands = map baseCommand basicCommands,
      helpPages = map baseHelp basicCommands
    }<|MERGE_RESOLUTION|>--- conflicted
+++ resolved
@@ -13,11 +13,7 @@
 import Data.Text (toTitle)
 import Data.Text.Internal (Text)
 import Tablebot.Plugin.Discord (sendMessage)
-<<<<<<< HEAD
-import Tablebot.Plugin.Parser (noArguments)
-=======
 import Tablebot.Plugin.SmartCommand (parseComm)
->>>>>>> 9639c287
 import Tablebot.Plugin.Types (Command (Command), HelpPage (HelpPage), Plugin (commands), helpPages, plug)
 
 -- * Some types to help clarify what's going on
