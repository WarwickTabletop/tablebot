{-# LANGUAGE ImportQualifiedPost #-}

-- |
-- Module      : Tablebot.Plugins.Quote
-- Description : A complex example using databases and cron jobs.
-- Copyright   : (c) Finnbar Keating 2021
-- License     : MIT
-- Maintainer  : finnjkeating@gmail.com
-- Stability   : experimental
-- Portability : POSIX
--
-- This is an example plugin which allows user to ask the bot to remind them about
-- something later in time.
module Tablebot.Plugins.Reminder
  ( reminderPlugin,
  )
where

import Control.Monad (forM_)
import Control.Monad.IO.Class (MonadIO (liftIO))
import Data.HashMap.Strict (singleton)
import Data.Maybe (listToMaybe)
import Data.Text (Text, pack, unpack)
import Data.Time.Clock.System (getSystemTime, systemToUTCTime)
import Data.Time.LocalTime (ZonedTime, zonedTimeToUTC)
import Data.Time.LocalTime.TimeZone.Olson.Parse (getTimeZoneSeriesFromOlsonFile)
import Data.Word (Word64)
import Database.Esqueleto
import Database.Persist qualified as P (delete)
import Database.Persist.TH
import Discord.Types
import Duckling.Core (Dimension (Time), Entity (value), Lang (EN), Region (GB), ResolvedVal (RVal), Seal (Seal), currentReftime, makeLocale, parse)
import Duckling.Resolve (Context (..), DucklingTime, Options (..))
import Duckling.Time.Types (InstantValue (InstantValue), SingleTimeValue (SimpleValue), TimeValue (TimeValue))
import Tablebot.Plugin
import Tablebot.Plugin.Discord (getMessage, sendMessageVoid)
<<<<<<< HEAD
import Tablebot.Plugin.SmartCommand (PComm (parseComm), Quoted (Qu), RestOfInput (ROI))
=======
import Tablebot.Plugin.Parser (number, quoted, space)
import Tablebot.Util.Utils (debugPrint)
import Text.Megaparsec
>>>>>>> c7d7e817
import Text.RawString.QQ (r)

-- Our Reminder table in the database. This is fairly standard for Persistent,
-- however you should note the name of the migration made.
share
  [mkPersist sqlSettings, mkMigrate "reminderMigration"]
  [persistLowerCase|
Reminder
    reminderCid Word64
    reminderMid Word64
    time UTCTime
    content String
    deriving Show
|]

-- Below duckling code was greatly helped by dixonary's example project, below
-- <https://github.com/dixonary/duckling-example>

-- | @ducklingDateTime@ might return the UTCTime represented by the given text when the current time
-- is given as a DucklingTime. If it cannot parse the Text, Nothing is given.
ducklingDateTime :: DucklingTime -> Text -> Maybe UTCTime
ducklingDateTime now rawString = do
  entity <- listToMaybe (parse rawString context options [Seal Time])
  zt <- getVal entity
  return $ zonedTimeToUTC zt
  where
    context = Context {referenceTime = now, locale = makeLocale EN (Just GB)}
    options = Options {withLatent = True}
    getVal :: Duckling.Core.Entity -> Maybe ZonedTime
    getVal pr = case value pr of
      RVal Time (TimeValue (SimpleValue (InstantValue x _)) _ _) -> Just x
      _ -> Nothing

-- @reminderParser@ parses a reminder request of the form
-- @!remind "reminder" <format>@, where format is a format that Duckling can parse.
reminderParser :: Quoted String -> RestOfInput Text -> Message -> DatabaseDiscord ()
reminderParser (Qu content) (ROI rawString) m = do
  let tz = "Europe/London" :: Text
  tzs <- liftIO $ getTimeZoneSeriesFromOlsonFile $ "/usr/share/zoneinfo/" <> unpack tz
  now <- liftIO $ currentReftime (singleton tz tzs) tz
  let mTime = ducklingDateTime now rawString
  time <- case mTime of
    Just a -> return a
    Nothing -> sendMessageVoid m failText >> fail (unpack failText)
  addReminder time content m
  where
    failText = "Date could not be parsed: `" <> rawString <> "`"

-- @addReminder@ takes a @time@ to remind at and the @content@ of a reminder
-- and adds a reminder at that time. Note that this is all done in UTC, so
-- currently ignores the user's timezone... (TODO fix)
addReminder :: UTCTime -> String -> Message -> DatabaseDiscord ()
addReminder time content m = do
  let (Snowflake cid) = messageChannel m
      (Snowflake mid) = messageId m
  added <- insert $ Reminder cid mid time content
  let res = pack $ show $ fromSqlKey added
  sendMessageVoid m ("Reminder " <> res <> " set for " <> (pack . show) time <> " with message `" <> pack content <> "`")

-- | @reminderCommand@ is a command implementing the functionality in
-- @reminderParser@ and @addReminder@.
reminderCommand :: Command
reminderCommand = Command "remind" (parseComm reminderParser)

-- | @reminderCron@ is a cron job that checks every minute to see if a reminder
-- has passed, and if so sends a message using the stored information about the
-- message originally triggering it in the database.
reminderCron :: DatabaseDiscord ()
reminderCron = do
  now <- liftIO $ systemToUTCTime <$> getSystemTime
  liftIO $ debugPrint $ "running reminder cron at " ++ show now
  entitydue <- select $
    from $ \re -> do
      where_ (re ^. ReminderTime <=. val now)
      return re
  liftIO $ mapM_ (print . entityVal) entitydue
  forM_ entitydue $ \re ->
    let (Reminder cid mid _time content) = entityVal re
     in do
          res <- getMessage (Snowflake cid) (Snowflake mid)
          case res of
            Left _ -> pure ()
            Right mess -> do
              let (Snowflake uid) = userId (messageAuthor mess)
              sendMessageVoid mess $
                pack $
                  "Reminder to <@" ++ show uid ++ ">! " ++ content
              P.delete (entityKey re)

reminderHelp :: HelpPage
reminderHelp =
  HelpPage
    "remind"
    "ask the bot to remind you to do things in the future"
    [r|**Reminders**
Send a reminder to yourself or others. Pick a date and time, and the tablebot will poke you to remember at your preordained moment.

Uses duckling (<https://github.com/facebook/duckling>) to parse time and dates, and thus is quite flexible, if you want to use natural language for example.

*Usage:* `remind "reminder" <at|in|on> <time or duration>`|]
    []
    None

-- | @reminderPlugin@ builds a plugin providing reminder asking functionality
-- (@reminderCommand@), reminding functionality (via the cron job specified by
-- @reminderCron@) and the database information.
reminderPlugin :: Plugin
reminderPlugin =
  plug
    { commands = [reminderCommand],
      cronJobs = [CronJob 60000000 reminderCron],
      migrations = [reminderMigration],
      helpPages = [reminderHelp]
    }<|MERGE_RESOLUTION|>--- conflicted
+++ resolved
@@ -34,13 +34,8 @@
 import Duckling.Time.Types (InstantValue (InstantValue), SingleTimeValue (SimpleValue), TimeValue (TimeValue))
 import Tablebot.Plugin
 import Tablebot.Plugin.Discord (getMessage, sendMessageVoid)
-<<<<<<< HEAD
 import Tablebot.Plugin.SmartCommand (PComm (parseComm), Quoted (Qu), RestOfInput (ROI))
-=======
-import Tablebot.Plugin.Parser (number, quoted, space)
 import Tablebot.Util.Utils (debugPrint)
-import Text.Megaparsec
->>>>>>> c7d7e817
 import Text.RawString.QQ (r)
 
 -- Our Reminder table in the database. This is fairly standard for Persistent,
@@ -63,7 +58,7 @@
 -- is given as a DucklingTime. If it cannot parse the Text, Nothing is given.
 ducklingDateTime :: DucklingTime -> Text -> Maybe UTCTime
 ducklingDateTime now rawString = do
-  entity <- listToMaybe (parse rawString context options [Seal Time])
+  entity <- listToMaybe (Duckling.Core.parse rawString context options [Seal Time])
   zt <- getVal entity
   return $ zonedTimeToUTC zt
   where
