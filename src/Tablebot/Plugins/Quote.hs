--- conflicted
+++ resolved
@@ -22,13 +22,9 @@
 import GHC.Int (Int64)
 import Tablebot.Plugin
 import Tablebot.Plugin.Discord (Message, sendMessageVoid)
-<<<<<<< HEAD
-import Tablebot.Plugin.SmartCommand
-=======
 import Tablebot.Plugin.Permission (requirePermission)
 import Tablebot.Plugin.SmartCommand
 import Text.RawString.QQ
->>>>>>> c7d7e817
 
 -- Our Quote table in the database. This is fairly standard for Persistent,
 -- however you should note the name of the migration made.
@@ -48,11 +44,6 @@
     "quote"
     (parseComm quoteComm)
 
-<<<<<<< HEAD
-quoteComm :: WithError "Unknown quote functionality." (Either (Exactly "add", Quoted String, Exactly "-", RestOfInput String) (Exactly "show", Int)) -> Message -> DatabaseDiscord ()
-quoteComm (WErr (Left (_, Qu qu, _, ROI author))) = addQ qu author
-quoteComm (WErr (Right (_, qId))) = showQ (fromIntegral qId)
-=======
 quoteComm ::
   WithError
     "Unknown quote functionality."
@@ -65,7 +56,6 @@
 quoteComm (WErr (Left (_, Qu qu, _, ROI author))) = addQ qu author
 quoteComm (WErr (Right (Left (_, qId)))) = showQ (fromIntegral qId)
 quoteComm (WErr (Right (Right (_, qId)))) = deleteQ (fromIntegral qId)
->>>>>>> c7d7e817
 
 -- | @addQuote@, which looks for a message of the form
 -- @!quote add "quoted text" - author@, and then stores said quote in the
@@ -85,8 +75,6 @@
     Just (Quote txt author) ->
       sendMessageVoid m $ pack $ txt ++ " - " ++ author
     Nothing -> sendMessageVoid m "Couldn't get that quote!"
-<<<<<<< HEAD
-=======
 
 -- | @deleteQuote@, which looks for a message of the form @!quote delete n@,
 -- and removes it from the database.
@@ -101,7 +89,6 @@
               delete k
               sendMessageVoid m "Quote deleted"
             Nothing -> sendMessageVoid m "Couldn't get that quote!"
->>>>>>> c7d7e817
 
 showQuoteHelp :: HelpPage
 showQuoteHelp = HelpPage "show" "show a quote by number" "**Show Quote**\nShows a quote by id\n\n*Usage:* `quote show <id>`" [] None
