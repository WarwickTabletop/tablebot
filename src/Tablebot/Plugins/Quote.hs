--- conflicted
+++ resolved
@@ -13,14 +13,10 @@
   )
 where
 
-<<<<<<< HEAD
 import Control.Monad (void)
 import Control.Monad.IO.Class (liftIO)
 import Data.Text (Text, append, pack, unpack)
 import Data.Time.Clock.System (getSystemTime, systemToUTCTime)
-=======
-import Data.Text (append, pack)
->>>>>>> 9c0c5f98
 import Database.Persist
 import Database.Persist.Sqlite
 import Database.Persist.TH
