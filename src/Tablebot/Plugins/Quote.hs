--- conflicted
+++ resolved
@@ -14,22 +14,14 @@
   )
 where
 
-<<<<<<< HEAD
-import Data.Text (append, pack)
-=======
 import Data.Text (Text (..), append, pack, unpack)
->>>>>>> 9639c287
 import Database.Persist
 import Database.Persist.Sqlite
 import Database.Persist.TH
 import GHC.Int (Int64)
 import Tablebot.Plugin
 import Tablebot.Plugin.Discord (Message, sendMessageVoid)
-<<<<<<< HEAD
-import Tablebot.Plugin.Parser (number, quoted, sp, untilEnd)
-=======
 import Tablebot.Plugin.SmartCommand
->>>>>>> 9639c287
 import Text.Megaparsec
 
 -- Our Quote table in the database. This is fairly standard for Persistent,
@@ -48,56 +40,15 @@
 quote =
   Command
     "quote"
-<<<<<<< HEAD
-    ( ((try (chunk "add") *> addQuote) <|> (try (chunk "show") *> showQuote))
-        <?> "Unknown quote functionality."
-    )
-=======
     (parseComm quoteComm)
 
 quoteComm :: WithError "Unknown quote functionality." (Either (Exactly "add", Quoted String, Exactly "-", RestOfInput String) (Exactly "show", Int)) -> Message -> DatabaseDiscord ()
 quoteComm (WErr (Left (_, Qu quote, _, ROI author))) = addQ quote author
 quoteComm (WErr (Right (_, id))) = showQ (fromIntegral id)
->>>>>>> 9639c287
 
 -- | @addQuote@, which looks for a message of the form
 -- @!quote add "quoted text" - author@, and then stores said quote in the
 -- database, returning the ID used.
-<<<<<<< HEAD
-addQuote :: Parser (Message -> DatabaseDiscord ())
-addQuote = do
-  sp
-  quote <- try quoted <?> error ++ " (needed a quote)"
-  sp
-  single '-' <?> error ++ " (needed hyphen)"
-  sp
-  addQ quote <$> untilEnd <?> error ++ " (needed author)"
-  where
-    addQ :: String -> String -> Message -> DatabaseDiscord ()
-    addQ quote author m = do
-      added <- insert $ Quote quote author
-      let res = pack $ show $ fromSqlKey added
-      sendMessageVoid m ("Quote added as #" `append` res)
-    error = "Syntax is: .quote add \"quote\" - author"
-
--- | @showQuote@, which looks for a message of the form @!quote show n@, looks
--- that quote up in the database and responds with that quote.
-showQuote :: Parser (Message -> DatabaseDiscord ())
-showQuote = do
-  sp
-  num <- number <?> error
-  let id = fromIntegral num :: Int64
-  return $ showQ id
-  where
-    showQ :: Int64 -> Message -> DatabaseDiscord ()
-    showQ id m = do
-      qu <- get $ toSqlKey id
-      case qu of
-        Just (Quote txt author) ->
-          sendMessageVoid m $ pack $ txt ++ " - " ++ author
-        Nothing -> sendMessageVoid m "Couldn't get that quote!"
-    error = "Syntax is: .quote show n"
-=======
 addQ :: String -> String -> Message -> DatabaseDiscord ()
 addQ quote author m = do
   added <- insert $ Quote quote author
@@ -113,7 +64,6 @@
     Just (Quote txt author) ->
       sendMessageVoid m $ pack $ txt ++ " - " ++ author
     Nothing -> sendMessageVoid m "Couldn't get that quote!"
->>>>>>> 9639c287
 
 showQuoteHelp :: HelpPage
 showQuoteHelp = HelpPage "show" "show a quote by number" "**Show Quote**\nShows a quote by id\n\n*Usage:* `quote show <id>`" []
