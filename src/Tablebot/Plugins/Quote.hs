-- |
-- Module      : Tablebot.Plugins.Quote
-- Description : A more complex example using databases.
-- License     : MIT
-- Maintainer  : tagarople@gmail.com
-- Stability   : experimental
-- Portability : POSIX
--
-- This is an example plugin which allows user to @!quote add@ their favourite
-- quotes and then @!quote show n@ a particular quote.
module Tablebot.Plugins.Quote
  ( quotePlugin,
  )
where

import Control.Monad (void)
import Control.Monad.IO.Class (liftIO)
import Data.Text (Text, append, pack, unpack)
import Data.Time.Clock.System (getSystemTime, systemToUTCTime)
import Database.Persist
import Database.Persist.Sqlite
import Database.Persist.TH
import Discord.Internal.Types.Events (ReactionInfo (reactionChannelId, reactionEmoji, reactionMessageId, reactionUserId))
import Discord.Types (Emoji (emojiName), Message (messageAuthor, messageChannel, messageId, messageText), UTCTime, messageGuild, userIsBot)
import GHC.Int (Int64)
import System.Random (randomRIO)
import Tablebot.Plugin
<<<<<<< HEAD
import Tablebot.Plugin.Discord (getMessage, getMessageLink, getPrecedingMessage, getReplyMessage, sendEmbedMessage, sendMessageVoid, toMentionStr)
import Tablebot.Plugin.Embed
=======
import Tablebot.Plugin.Discord (Message, sendMessage)
>>>>>>> c3452202
import Tablebot.Plugin.Permission (requirePermission)
import Tablebot.Plugin.SmartCommand
import Text.RawString.QQ

-- Our Quote table in the database. This is fairly standard for Persistent,
-- however you should note the name of the migration made.
share
  [mkPersist sqlSettings, mkMigrate "quoteMigration"]
  [persistLowerCase|
Quote
    quote String
    author String
    msgId Int Maybe
    cnlId Int Maybe
    time UTCTime
    deriving Show
|]

-- | @quoteReactionAdd@ creates an event for when a reaction is added to a message.
-- If the reaction is :speech_balloon:, the message is added as a quote
quoteReactionAdd :: ReactionAdd
quoteReactionAdd = ReactionAdd qra
  where
    qra ri
      | emojiName (reactionEmoji ri) == "\x1F4AC" = do
        m <- m'
        case m of
          Left _ -> pure ()
          Right mes -> addMessageQuote mes mes
      | otherwise = return ()
      where
        m' = getMessage (reactionChannelId ri) (reactionMessageId ri)

-- | Our quote command, which combines various functions to create, display and update quotes.
quote :: Command
quote =
  Command
    "quote"
    (parseComm quoteComm)

quoteComm ::
  WithError
    "Unknown quote functionality."
    ( Either
        ( Either
            ( Either
                (Exactly "add", Quoted String, Exactly "-", RestOfInput String)
                (Exactly "edit", Int, Quoted String, Exactly "-", RestOfInput String)
            )
            ( Either
                (Exactly "this")
                (Exactly "user", RestOfInput String)
            )
        )
        ( Either
            ( Either
                (Exactly "show", Int)
                (Exactly "delete", Int)
            )
            ( Either
                (Exactly "random")
                ()
            )
        )
    ) ->
  Message ->
  DatabaseDiscord ()
<<<<<<< HEAD
quoteComm (WErr (Left (Left (Left (_, Qu qu, _, ROI author))))) = addQ qu author
quoteComm (WErr (Left (Left (Right (_, qId, Qu qu, _, ROI author))))) = editQ (fromIntegral qId) qu author
quoteComm (WErr (Left (Right (Left (_))))) = thisQ
quoteComm (WErr (Left (Right (Right (_, ROI author))))) = authorQ author
quoteComm (WErr (Right (Left (Left (_, qId))))) = showQ (fromIntegral qId)
quoteComm (WErr (Right (Left (Right (_, qId))))) = deleteQ (fromIntegral qId)
quoteComm (WErr (Right (Right (_)))) = randomQ
=======
quoteComm (WErr (Left (_, Qu qu, _, ROI author))) = addQ qu author
quoteComm (WErr (Right (Left (_, qId)))) = showQ (fromIntegral qId)
quoteComm (WErr (Right (Right (_, qId)))) = deleteQ (fromIntegral qId)

-- | @addQuote@, which looks for a message of the form
-- @!quote add "quoted text" - author@, and then stores said quote in the
-- database, returning the ID used.
addQ :: String -> String -> Message -> DatabaseDiscord ()
addQ qu author m = do
  added <- insert $ Quote qu author
  let res = pack $ show $ fromSqlKey added
  sendMessage m ("Quote added as #" `append` res)
>>>>>>> c3452202

-- | @showQuote@, which looks for a message of the form @!quote show n@, looks
-- that quote up in the database and responds with that quote.
showQ :: Int64 -> Message -> DatabaseDiscord ()
showQ qId m = do
  qu <- get $ toSqlKey qId
  case qu of
<<<<<<< HEAD
    Just q -> renderQuoteMessage q qId m
    Nothing -> sendMessageVoid m "Couldn't get that quote!"
=======
    Just (Quote txt author) ->
      sendMessage m $ pack $ txt ++ " - " ++ author
    Nothing -> sendMessage m "Couldn't get that quote!"
>>>>>>> c3452202

-- | @randomQuote@, which looks for a message of the form @!quote random@,
-- selects a random quote from the database and responds with that quote.
randomQ :: Message -> DatabaseDiscord ()
randomQ m = do
  num <- count allQuotes
  if num == 0
    then sendMessageVoid m "Couldn't find any quotes!"
    else do
      rindex <- liftIO $ randomRIO (0, (num - 1))
      key <- selectKeysList allQuotes [OffsetBy rindex, LimitTo 1]
      qu <- get $ head key
      case qu of
        Just q -> renderQuoteMessage q (fromSqlKey $ head key) m
        Nothing -> sendMessageVoid m "Couldn't find any quotes!"
      return ()
  where
    allQuotes :: [Filter Quote]
    allQuotes = []

-- | @authorQuote@, which looks for a message of the form @!quote user u@,
-- selects a random quote from the database attributed to u and responds with that quote.
-- This is currently mis-documented in the help pages as its not quite working (the author matching is way to strict)
authorQ :: String -> Message -> DatabaseDiscord ()
authorQ t m = do
  num <- count userQuotes
  if num == 0
    then sendMessageVoid m "Couldn't find any quotes matching that user!"
    else do
      rindex <- liftIO $ randomRIO (0, (num - 1))
      key <- selectKeysList userQuotes [OffsetBy rindex, LimitTo 1]
      qu <- get $ head key
      case qu of
        Just q -> renderQuoteMessage q (fromSqlKey $ head key) m
        Nothing -> sendMessageVoid m "Couldn't find any quotes matching that user!"
      return ()
  where
    userQuotes :: [Filter Quote]
    userQuotes = [QuoteAuthor ==. t]

-- | @addQuote@, which looks for a message of the form
-- @!quote add "quoted text" - author@, and then stores said quote in the
-- database, returning the ID used.
addQ :: String -> String -> Message -> DatabaseDiscord ()
addQ qu author m = do
  now <- liftIO $ systemToUTCTime <$> getSystemTime
  let new = Quote qu author (Just $ fromIntegral $ messageId m) (Just $ fromIntegral $ messageChannel m) now
  added <- insert $ new
  let res = pack $ show $ fromSqlKey added
  renderCustomQuoteMessage ("Quote added as #" `append` res) new (fromSqlKey added) m

-- | @thisQuote@, which takes the replied message or the
-- previous message and stores said message as a quote in the database,
-- returning the ID used.
thisQ :: Message -> DatabaseDiscord ()
thisQ m = do
  q <- getReplyMessage m
  case q of
    (Just q') -> addMessageQuote q' m
    Nothing -> do
      q2 <- getPrecedingMessage m
      case q2 of
        (Just q') -> addMessageQuote q' m
        Nothing -> sendMessageVoid m "Unable to add quote"

-- | @addMessageQuote@, adds a message as a quote to the database, checking that it passes the relevant tests
addMessageQuote :: Message -> Message -> DatabaseDiscord ()
addMessageQuote q' m = do
  num <- count [QuoteMsgId ==. Just (fromIntegral $ messageId q')]
  if num == 0
    then
      if not $ userIsBot (messageAuthor q')
        then do
          now <- liftIO $ systemToUTCTime <$> getSystemTime
          let new = Quote (unpack $ messageText q') (toMentionStr $ messageAuthor q') (Just $ fromIntegral $ messageId q') (Just $ fromIntegral $ messageChannel q') now
          added <- insert $ new
          let res = pack $ show $ fromSqlKey added
          renderCustomQuoteMessage ("Quote added as #" `append` res) new (fromSqlKey added) m
        else sendMessageVoid m "Can't quote a bot"
    else sendMessageVoid m "Message already quoted"

-- | @editQuote@, which looks for a message of the form
-- @!quote edit n "quoted text" - author@, and then updates quote with id n in the
-- database, to match the provided quote.
editQ :: Int64 -> String -> String -> Message -> DatabaseDiscord ()
editQ qId qu author m =
  requirePermission Any m $
    let k = toSqlKey qId
     in do
          oQu <- get k
          case oQu of
            Just (Quote _ _ _ _ _) -> do
              now <- liftIO $ systemToUTCTime <$> getSystemTime
              let new = Quote qu author (Just $ fromIntegral $ messageId m) (Just $ fromIntegral $ messageChannel m) now
              replace k $ new
              renderCustomQuoteMessage "Quote updated" new (fromIntegral $ messageId m) m
            Nothing -> sendMessageVoid m "Couldn't update that quote!"

-- | @deleteQuote@, which looks for a message of the form @!quote delete n@,
-- and removes it from the database.
deleteQ :: Int64 -> Message -> DatabaseDiscord ()
deleteQ qId m =
  requirePermission Any m $
    let k = toSqlKey qId
     in do
          qu <- get k
          case qu of
            Just (Quote _ _ _ _ _) -> do
              delete k
<<<<<<< HEAD
              sendMessageVoid m "Quote deleted"
            Nothing -> sendMessageVoid m "Couldn't delete that quote!"

renderQuoteMessage :: Quote -> Int64 -> Message -> DatabaseDiscord ()
renderQuoteMessage = renderCustomQuoteMessage ""

renderCustomQuoteMessage :: Text -> Quote -> Int64 -> Message -> DatabaseDiscord ()
renderCustomQuoteMessage t (Quote txt author msgId cnlId dtm) qId m =
  void $ sendEmbedMessage m t (addColour Blue $ addTimestamp dtm $ addFooter (pack $ "Quote #" ++ show qId) $ simpleEmbed ((pack txt) <> "\n - " <> (pack author) <> maybeAddFooter link))
  where
    link = getMessageLink (messageGuild m) (fmap fromIntegral cnlId) (fmap fromIntegral msgId)
    maybeAddFooter l = if l == "" then "" else ("\n[source](" <> pack l <> ")")
=======
              sendMessage m "Quote deleted"
            Nothing -> sendMessage m "Couldn't get that quote!"
>>>>>>> c3452202

showQuoteHelp :: HelpPage
showQuoteHelp = HelpPage "show" "show a quote by number" "**Show Quote**\nShows a quote by id\n\n*Usage:* `quote show <id>`" [] None

randomQuoteHelp :: HelpPage
randomQuoteHelp = HelpPage "random" "show a random quote" "**Random Quote**\nDisplays a random quote\n\n*Usage:* `quote random`" [] None

authorQuoteHelp :: HelpPage
authorQuoteHelp = HelpPage "user" "show a random quote by a user" "**Random User Quote**\nDisplays a random quote attributed to a particular user\n\n*Usage:* `quote user <author>`" [] Superuser

thisQuoteHelp :: HelpPage
thisQuoteHelp =
  HelpPage
    "this"
    "add another message as a quote"
    [r|**Quote This Message**
Adds an existing message as a quote. If the command is a reply, it uses the replied to message, otherwise it uses the immediatly preceding message.

*Usage:* `quote this`|]
    []
    None

deleteQuoteHelp :: HelpPage
deleteQuoteHelp =
  HelpPage
    "delete"
    "delete a quote by number"
    [r|**Delete Quote**
Delete a quote by id
Requires moderation permission

*Usage:* `quote delete <id>`|]
    []
    Any

editQuoteHelp :: HelpPage
editQuoteHelp =
  HelpPage
    "edit"
    "edit a quote by number"
    [r|**Edit Quote**
Edit a quote by id
Requires moderation permission

*Usage:* `quote edit <id> "quote" - author`|]
    []
    Any

addQuoteHelp :: HelpPage
addQuoteHelp = HelpPage "add" "add a new quote" "**Add Quote**\nAdds a quote\n\n*Usage:* `quote add \"quote\" - author`" [] None

quoteHelp :: HelpPage
quoteHelp =
  HelpPage
    "quote"
    "store and retrieve quotes"
    [r|**Quotes**
Allows storing and retrieving quotes
Calling without arguments returns a random quote

*Usage:* `quote`|]
    [randomQuoteHelp, showQuoteHelp, authorQuoteHelp, addQuoteHelp, thisQuoteHelp, editQuoteHelp, deleteQuoteHelp]
    None

-- | @quotePlugin@ assembles the @quote@ command (consisting of @add@ and
-- @show@) and the database migration into a plugin.
quotePlugin :: Plugin
quotePlugin = plug {commands = [quote], onReactionAdds = [quoteReactionAdd], migrations = [quoteMigration], helpPages = [quoteHelp]}<|MERGE_RESOLUTION|>--- conflicted
+++ resolved
@@ -25,12 +25,8 @@
 import GHC.Int (Int64)
 import System.Random (randomRIO)
 import Tablebot.Plugin
-<<<<<<< HEAD
-import Tablebot.Plugin.Discord (getMessage, getMessageLink, getPrecedingMessage, getReplyMessage, sendEmbedMessage, sendMessageVoid, toMentionStr)
+import Tablebot.Plugin.Discord (getMessage, getMessageLink, getPrecedingMessage, getReplyMessage, sendEmbedMessage, sendMessage, toMentionStr)
 import Tablebot.Plugin.Embed
-=======
-import Tablebot.Plugin.Discord (Message, sendMessage)
->>>>>>> c3452202
 import Tablebot.Plugin.Permission (requirePermission)
 import Tablebot.Plugin.SmartCommand
 import Text.RawString.QQ
@@ -98,7 +94,6 @@
     ) ->
   Message ->
   DatabaseDiscord ()
-<<<<<<< HEAD
 quoteComm (WErr (Left (Left (Left (_, Qu qu, _, ROI author))))) = addQ qu author
 quoteComm (WErr (Left (Left (Right (_, qId, Qu qu, _, ROI author))))) = editQ (fromIntegral qId) qu author
 quoteComm (WErr (Left (Right (Left (_))))) = thisQ
@@ -106,20 +101,6 @@
 quoteComm (WErr (Right (Left (Left (_, qId))))) = showQ (fromIntegral qId)
 quoteComm (WErr (Right (Left (Right (_, qId))))) = deleteQ (fromIntegral qId)
 quoteComm (WErr (Right (Right (_)))) = randomQ
-=======
-quoteComm (WErr (Left (_, Qu qu, _, ROI author))) = addQ qu author
-quoteComm (WErr (Right (Left (_, qId)))) = showQ (fromIntegral qId)
-quoteComm (WErr (Right (Right (_, qId)))) = deleteQ (fromIntegral qId)
-
--- | @addQuote@, which looks for a message of the form
--- @!quote add "quoted text" - author@, and then stores said quote in the
--- database, returning the ID used.
-addQ :: String -> String -> Message -> DatabaseDiscord ()
-addQ qu author m = do
-  added <- insert $ Quote qu author
-  let res = pack $ show $ fromSqlKey added
-  sendMessage m ("Quote added as #" `append` res)
->>>>>>> c3452202
 
 -- | @showQuote@, which looks for a message of the form @!quote show n@, looks
 -- that quote up in the database and responds with that quote.
@@ -127,14 +108,8 @@
 showQ qId m = do
   qu <- get $ toSqlKey qId
   case qu of
-<<<<<<< HEAD
     Just q -> renderQuoteMessage q qId m
-    Nothing -> sendMessageVoid m "Couldn't get that quote!"
-=======
-    Just (Quote txt author) ->
-      sendMessage m $ pack $ txt ++ " - " ++ author
     Nothing -> sendMessage m "Couldn't get that quote!"
->>>>>>> c3452202
 
 -- | @randomQuote@, which looks for a message of the form @!quote random@,
 -- selects a random quote from the database and responds with that quote.
@@ -244,9 +219,8 @@
           case qu of
             Just (Quote _ _ _ _ _) -> do
               delete k
-<<<<<<< HEAD
               sendMessageVoid m "Quote deleted"
-            Nothing -> sendMessageVoid m "Couldn't delete that quote!"
+            Nothing -> sendMessage m "Couldn't delete that quote!"
 
 renderQuoteMessage :: Quote -> Int64 -> Message -> DatabaseDiscord ()
 renderQuoteMessage = renderCustomQuoteMessage ""
@@ -257,10 +231,6 @@
   where
     link = getMessageLink (messageGuild m) (fmap fromIntegral cnlId) (fmap fromIntegral msgId)
     maybeAddFooter l = if l == "" then "" else ("\n[source](" <> pack l <> ")")
-=======
-              sendMessage m "Quote deleted"
-            Nothing -> sendMessage m "Couldn't get that quote!"
->>>>>>> c3452202
 
 showQuoteHelp :: HelpPage
 showQuoteHelp = HelpPage "show" "show a quote by number" "**Show Quote**\nShows a quote by id\n\n*Usage:* `quote show <id>`" [] None
