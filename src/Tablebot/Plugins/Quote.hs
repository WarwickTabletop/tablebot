--- conflicted
+++ resolved
@@ -78,14 +78,22 @@
 addQuote :: Command
 addQuote = Command "add" (parseComm addComm) []
   where
-    addComm :: (Quoted Text, Exactly "-", RestOfInput Text) -> Message -> DatabaseDiscord ()
-    addComm (Qu qu, _, ROI author) = addQ qu author
+    addComm ::
+     WithError "Quote format should be \"quote\" - author!" (Quoted Text, Exactly "-", RestOfInput Text) ->
+     Message ->
+     DatabaseDiscord ()
+    addComm (WErr (Qu qu, _, ROI author)) = addQ qu author
 
 editQuote :: Command
 editQuote = Command "edit" (parseComm editComm) []
   where
-    editComm :: (Int64, Quoted Text, Exactly "-", RestOfInput Text) -> Message -> DatabaseDiscord ()
-    editComm (qId, Qu qu, _, ROI author) = editQ qId qu author
+    editComm ::
+      WithError
+        "Edit format should be quoteId \"new quote\" - new author!"
+        (Int64, Quoted Text, Exactly "-", RestOfInput Text) ->
+      Message ->
+      DatabaseDiscord ()
+    editComm (WErr (qId, Qu qu, _, ROI author)) = editQ qId qu author
 
 thisQuote :: Command
 thisQuote = Command "this" (parseComm thisComm) []
@@ -96,69 +104,29 @@
 authorQuote :: Command
 authorQuote = Command "author" (parseComm authorComm) []
   where
-    authorComm :: RestOfInput Text -> Message -> DatabaseDiscord ()
-    authorComm (ROI author) = authorQ author
+    authorComm ::
+      WithError "Expected author name to find quotes for!" (RestOfInput Text) ->
+      Message ->
+      DatabaseDiscord ()
+    authorComm (WErr (ROI author)) = authorQ author
 
 showQuote :: Command
 showQuote = Command "show" (parseComm showComm) []
   where
-    showComm :: Int64 -> Message -> DatabaseDiscord ()
-    showComm qId = showQ qId
+    showComm :: WithError "Expected quote number to show!" Int64 -> Message -> DatabaseDiscord ()
+    showComm (WErr qId) = showQ qId
 
 deleteQuote :: Command
 deleteQuote = Command "delete" (parseComm deleteComm) []
   where
-    deleteComm :: Int64 -> Message -> DatabaseDiscord ()
-    deleteComm qId = deleteQ qId
+    deleteComm :: WithError "Expected quote number to delete!" Int64 -> Message -> DatabaseDiscord ()
+    deleteComm (WErr qId) = deleteQ qId
 
 randomQuote :: Command
 randomQuote = Command "random" (parseComm randomComm) []
-<<<<<<< HEAD
-
-quoteComm ::
-  WithError
-    "Unknown quote functionality."
-    () ->
-  Message ->
-  DatabaseDiscord ()
-quoteComm (WErr ()) = randomQ
-
-addComm ::
-  WithError "Quote format should be \"quote\" - author!" (Quoted Text, Exactly "-", RestOfInput Text) ->
-  Message ->
-  DatabaseDiscord ()
-addComm (WErr (Qu qu, _, ROI author)) = addQ qu author
-
-editComm ::
-  WithError
-    "Edit format should be quoteId \"new quote\" - new author!"
-    (Int64, Quoted Text, Exactly "-", RestOfInput Text) ->
-  Message ->
-  DatabaseDiscord ()
-editComm (WErr (qId, Qu qu, _, ROI author)) = editQ qId qu author
-
-thisComm :: Message -> DatabaseDiscord ()
-thisComm = thisQ
-
-authorComm ::
-  WithError "Expected author name to find quotes for!" (RestOfInput Text) ->
-  Message ->
-  DatabaseDiscord ()
-authorComm (WErr (ROI author)) = authorQ author
-
-showComm :: WithError "Expected quote number to show!" Int64 -> Message -> DatabaseDiscord ()
-showComm (WErr qId) = showQ qId
-
-deleteComm :: WithError "Expected quote number to delete!" Int64 -> Message -> DatabaseDiscord ()
-deleteComm (WErr qId) = deleteQ qId
-
-randomComm :: Message -> DatabaseDiscord ()
-randomComm = randomQ
-=======
   where
     randomComm :: Message -> DatabaseDiscord ()
     randomComm = randomQ
->>>>>>> 870e462a
 
 -- | @showQuote@, which looks for a message of the form @!quote show n@, looks
 -- that quote up in the database and responds with that quote.
