-- |
-- Module      : Tablebot.Plugins.Flip
-- Description : A command that flips a coin, or randomly selects from a list.
-- License     : MIT
-- Maintainer  : tagarople@gmail.com
-- Stability   : experimental
-- Portability : POSIX
--
-- A command that picks one random element from its given arguments.
module Tablebot.Plugins.Flip (flipPlugin) where

import Control.Monad.IO.Class (MonadIO (liftIO))
import Data.Text (pack)
import Tablebot.Plugin
<<<<<<< HEAD
import Tablebot.Plugin.Discord (Message, sendMessageVoid)
import Tablebot.Plugin.Parser (nonSpaceWord, space)
import Tablebot.Util.Random (chooseOneWithDefault)
import Text.Megaparsec (sepBy)
import Text.RawString.QQ (r)
=======
import Tablebot.Plugin.Discord (Message, sendMessage)
import Tablebot.Plugin.Parser
import Tablebot.Plugin.Random
import Text.Megaparsec
import Text.RawString.QQ
>>>>>>> 533ad109
import Prelude hiding (flip)

-- | @flip@ picks one of its arguments at random, or one of "heads" and "tails"
-- if none are provided.
flip :: Command
flip = Command "flip" flipcomm
  where
    flipcomm :: Parser (Message -> DatabaseDiscord ())
    flipcomm = do
      args <- nonSpaceWord `sepBy` space
      return $ \m -> do
        choice <- case length args of
          0 -> liftIO $ chooseOneWithDefault "" ["Heads", "Tails"]
<<<<<<< HEAD
          _ -> liftIO $ chooseOneWithDefault (head args) args
        sendMessageVoid m $ pack choice
=======
          otherwise -> liftIO $ chooseOneWithDefault (head args) args
        sendMessage m $ pack choice
>>>>>>> 533ad109

flipHelp :: HelpPage
flipHelp =
  HelpPage
    "flip"
    "flip a coin, or randomly pick from a given list"
    [r|**Flip**
Randomly picks one element from its arguments or, if none are provided, picks from heads and tails.

*Usage:*
`flip`
`flip first second third`|]
    []
    None

-- | @flipPlugin@ assembles the command into a plugin.
flipPlugin :: Plugin
flipPlugin = plug {commands = [flip], helpPages = [flipHelp]}<|MERGE_RESOLUTION|>--- conflicted
+++ resolved
@@ -12,19 +12,11 @@
 import Control.Monad.IO.Class (MonadIO (liftIO))
 import Data.Text (pack)
 import Tablebot.Plugin
-<<<<<<< HEAD
-import Tablebot.Plugin.Discord (Message, sendMessageVoid)
-import Tablebot.Plugin.Parser (nonSpaceWord, space)
-import Tablebot.Util.Random (chooseOneWithDefault)
-import Text.Megaparsec (sepBy)
-import Text.RawString.QQ (r)
-=======
 import Tablebot.Plugin.Discord (Message, sendMessage)
 import Tablebot.Plugin.Parser
-import Tablebot.Plugin.Random
+import Tablebot.Plugin.Random (chooseOneWithDefault)
 import Text.Megaparsec
 import Text.RawString.QQ
->>>>>>> 533ad109
 import Prelude hiding (flip)
 
 -- | @flip@ picks one of its arguments at random, or one of "heads" and "tails"
@@ -36,15 +28,10 @@
     flipcomm = do
       args <- nonSpaceWord `sepBy` space
       return $ \m -> do
-        choice <- case length args of
+        c <- case length args of
           0 -> liftIO $ chooseOneWithDefault "" ["Heads", "Tails"]
-<<<<<<< HEAD
           _ -> liftIO $ chooseOneWithDefault (head args) args
-        sendMessageVoid m $ pack choice
-=======
-          otherwise -> liftIO $ chooseOneWithDefault (head args) args
-        sendMessage m $ pack choice
->>>>>>> 533ad109
+        sendMessage m $ pack c
 
 flipHelp :: HelpPage
 flipHelp =
