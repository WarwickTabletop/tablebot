-- |
-- Module      : Tablebot.Plugins.Roll.Dice.DiceFunctions
-- Description : Functions, data, and type classes to deal with functions.
-- License     : MIT
-- Maintainer  : tagarople@gmail.com
-- Stability   : experimental
-- Portability : POSIX
--
-- Type classes, data, and functions that deal with functions when evaluating
-- dice.
module Tablebot.Plugins.Roll.Dice.DiceFunctions
  ( integerFunctionsList,
    integerFunctions,
    listFunctionsList,
    listFunctions,
    FuncInfoBase (..),
    FuncInfo,
    ListInteger (..),
    ArgType (..),
  )
where

import Control.Monad.Exception (MonadException)
import Data.List (genericDrop, genericLength, genericTake, sort)
import Data.Map as M (Map, fromList, keys)
import Data.Maybe (fromJust)
import Data.Proxy (Proxy (..))
import Data.Text (Text, unpack)
import Tablebot.Utility.Exception (BotException (EvaluationException), throwBot)

-- | The limit to how big a factorial value is permitted. Notably, the factorial
-- function doesn't operate above this limit.
factorialLimit :: Integer
factorialLimit = 50

-- Mappings for what functions are supported

-- | Mapping from function names to the functions themselves for integer
-- functions.
integerFunctions :: Map Text FuncInfo
integerFunctions = M.fromList $ fmap (\fi -> (funcInfoName fi, fi)) integerFunctions'

-- | The names of the integer functions currently supported.
integerFunctionsList :: [Text]
integerFunctionsList = M.keys integerFunctions

-- | The base details of the integer functions, containing all the information
-- for each function that returns an integer.
integerFunctions' :: [FuncInfo]
integerFunctions' =
  funcInfoIndex :
  constructFuncInfo "length" (genericLength @Integer @Integer) :
  constructFuncInfo "sum" (sum @[] @Integer) :
  constructFuncInfo "max" (max @Integer) :
  constructFuncInfo "min" (min @Integer) :
  constructFuncInfo "maximum" (maximum @[] @Integer) :
  constructFuncInfo "minimum" (minimum @[] @Integer) :
  constructFuncInfo' "mod" (mod @Integer) (Nothing, Nothing, (== 0)) :
  constructFuncInfo' "fact" fact (Nothing, Just factorialLimit, const False) :
  (uncurry constructFuncInfo <$> [("abs", abs @Integer), ("id", id), ("neg", negate)])
  where
    fact n
      | n < 0 = 0
      | n == 0 = 1
      | n > factorialLimit = fact factorialLimit
      | otherwise = n * fact (n - 1)

-- | Mapping from function names to the functions themselves for list functions.
listFunctions :: Map Text (FuncInfoBase [Integer])
listFunctions = M.fromList $ fmap (\fi -> (funcInfoName fi, fi)) listFunctions'

-- | The names of the list functions currently supported.
listFunctionsList :: [Text]
listFunctionsList = M.keys listFunctions

-- | The base details of the list functions, containing all the information for
-- each function that returns an integer.
listFunctions' :: [FuncInfoBase [Integer]]
listFunctions' =
  constructFuncInfo "concat" (++) :
  constructFuncInfo "between" between :
  constructFuncInfo "drop" (genericDrop @Integer) :
  constructFuncInfo "take" (genericTake @Integer) :
  (uncurry constructFuncInfo <$> [("sort", sort), ("reverse", reverse)])
  where
    between i i' = let (mi, ma, rev) = (min i i', max i i', if i > i' then reverse else id) in rev [mi .. ma]

-- | The `FuncInfo` of the function that indexes into a list.
funcInfoIndex :: FuncInfo
funcInfoIndex = FuncInfo "index" [ATInteger, ATIntegerList] ATInteger fiIndex
  where
    fiIndex (LIInteger i : [LIList is])
      | i < 0 || i >= genericLength is = throwBot $ EvaluationException ("index out of range: " ++ show i) []
      | otherwise = return (is !! fromInteger i)
    fiIndex is = throwBot $ EvaluationException ("incorrect number of arguments. expected 2, got " ++ show (length is)) []

-- | A data structure to contain the information about a given function,
-- including types, the function name, and the function itself.
data FuncInfoBase j = FuncInfo {funcInfoName :: Text, funcInfoParameters :: [ArgType], funcReturnType :: ArgType, funcInfoFunc :: forall m. (MonadException m) => [ListInteger] -> m j}

type FuncInfo = FuncInfoBase Integer

instance Show (FuncInfoBase j) where
  show (FuncInfo fin ft frt _) = "FuncInfo " <> unpack fin <> " " <> show ft <> " " <> show frt

-- | A simple way to construct a function that returns a value j, and has no
-- constraints on the given values.
constructFuncInfo :: forall j f. (ApplyFunc f, Returns f ~ j) => Text -> f -> FuncInfoBase j
constructFuncInfo s f = constructFuncInfo' s f (Nothing, Nothing, const False)

-- | Construct a function info when given optional constraints.
constructFuncInfo' :: forall j f. (ApplyFunc f, Returns f ~ j) => Text -> f -> (Maybe Integer, Maybe Integer, Integer -> Bool) -> FuncInfoBase j
constructFuncInfo' s f bs = FuncInfo s params (last types) (applyFunc f (fromIntegral (length params)) bs)
  where
    types = getTypes (Proxy :: Proxy f)
    params = init types

-- | Some evaluated values, either an integer or a list of values with their
-- representations.
data ListInteger = LIInteger Integer | LIList [Integer]
  deriving (Show, Eq, Ord)

-- | Values representing argument types.
data ArgType = ATInteger | ATIntegerList
  deriving (Show, Eq)

-- | A type class for counting the amount of arguments of a function, and their
-- types. Only supports integers and integer lists currently.
class ArgCount f where
  -- | Get the number of arguments to a function.
  getArgs :: Proxy f -> Integer
  getArgs = (+ (-1)) . fromIntegral . length . getTypes

  -- | Get the types of arguments to a function.
  getTypes :: Proxy f -> [ArgType]

instance ArgCount Integer where
  getTypes _ = [ATInteger]

instance ArgCount [Integer] where
  getTypes _ = [ATIntegerList]

instance ArgCount f => ArgCount (Integer -> f) where
  getTypes _ = ATInteger : getTypes (Proxy :: Proxy f)

instance ArgCount f => ArgCount ([Integer] -> f) where
  getTypes _ = ATIntegerList : getTypes (Proxy :: Proxy f)

-- | Type class which represents applying a function f to some inputs when given
-- the bounds for the function and some number of inputs.
--
-- If the number of inputs is incorrect or the value given out of the range, an
-- exception is thrown.
class ArgCount f => ApplyFunc f where
  -- | Takes a function, the number of arguments in the function overall, bounds
  -- on integer values to the function, and a list of `ListInteger`s (which are
  -- either a list of integers or an integer), and returns a wrapped `j` value,
  -- which is a value that the function originally returns.
  --
  -- The bounds represent the exclusive lower bound, the exclusive upper bound,
  -- and an arbitrary function which results in an exception when it is true;
  -- say, with division when you want to deny just 0 as a value.
  applyFunc :: forall m j. (MonadException m, Returns f ~ j) => f -> Integer -> (Maybe Integer, Maybe Integer, Integer -> Bool) -> [ListInteger] -> m j

-- | Check whether a given value is within the given bounds.
checkBounds :: (MonadException m) => Integer -> (Maybe Integer, Maybe Integer, Integer -> Bool) -> m Integer
checkBounds i (ml, mh, bs)
  | not (maybe True (i >) ml) = throwBot $ EvaluationException ("value too low for function. expected >" <> show (fromJust ml) <> ", got " <> show i) []
  | not (maybe True (i <) mh) = throwBot $ EvaluationException ("value too high for function. expected <" <> show (fromJust mh) <> ", got " <> show i) []
  | bs i = throwBot $ EvaluationException ("invalid value for function: `" <> show i ++ "`") []
  | otherwise = return i

-- This is one of two base cases for applyFunc. This is the case where the
-- return value is an integer. As it is the return value, no arguments are
-- accepted.
instance {-# OVERLAPPING #-} ApplyFunc Integer where
  applyFunc f _ _ [] = return f
  applyFunc _ args _ _ = throwBot $ EvaluationException ("incorrect number of arguments to function. expected " <> show args <> ", got more than that") []

-- This is one of two base cases for applyFunc. This is the case where the
-- return value is a list of integers. As it is the return value, no arguments
-- are  accepted.
instance {-# OVERLAPPING #-} ApplyFunc [Integer] where
  applyFunc f _ _ [] = return f
  applyFunc _ args _ _ = throwBot $ EvaluationException ("incorrect number of arguments to function. expected " <> show args <> ", got more than that") []

<<<<<<< HEAD
instance {-# OVERLAPPABLE #-} (ApplyFunc m f) => ApplyFunc m (Integer -> f) where
=======
-- This is one of two recursive cases for applyFunc. This is the case where the
-- argument value is an integer. If there are no arguments or the argument is
-- of the wrong type, an exception is thrown.
instance {-# OVERLAPPABLE #-} (ApplyFunc f) => ApplyFunc (Integer -> f) where
  applyFunc f args _ [] = throwBot $ EvaluationException ("incorrect number of arguments to function. got " <> show dif <> ", expected " <> show args) []
    where
      dif = args - getArgs f
>>>>>>> 844e3879
  applyFunc f args bs ((LIInteger x) : xs) = checkBounds x bs >>= \x' -> applyFunc (f x') args bs xs
  applyFunc _ args _ [] = throwBot $ EvaluationException ("incorrect number of arguments to function. got " <> show dif <> ", expected " <> show args) []
    where
      dif = args - getArgs (Proxy :: Proxy f)
  applyFunc _ _ _ _ = throwBot $ EvaluationException "incorrect type given to function. expected an integer, got a list" []

<<<<<<< HEAD
instance {-# OVERLAPPABLE #-} (ApplyFunc m f) => ApplyFunc m ([Integer] -> f) where
=======
-- This is one of two recursive cases for applyFunc. This is the case where the
-- argument value is a list of integers. If there are no arguments or the
-- argument is of the wrong type, an exception is thrown.
instance {-# OVERLAPPABLE #-} (ApplyFunc f) => ApplyFunc ([Integer] -> f) where
  applyFunc f args _ [] = throwBot $ EvaluationException ("incorrect number of arguments to function. got " <> show dif <> ", expected " <> show args) []
    where
      dif = args - getArgs f
>>>>>>> 844e3879
  applyFunc f args bs ((LIList x) : xs) = applyFunc (f x) args bs xs
  applyFunc _ args _ [] = throwBot $ EvaluationException ("incorrect number of arguments to function. got " <> show dif <> ", expected " <> show args) []
    where
      dif = args - getArgs (Proxy :: Proxy f)
  applyFunc _ _ _ _ = throwBot $ EvaluationException "incorrect type given to function. expected a list, got an integer" []

-- | Simple type family that gets the return type of whatever function or value
-- is given
type family Returns f where
  Returns (i -> j) = Returns j
  Returns j = j<|MERGE_RESOLUTION|>--- conflicted
+++ resolved
@@ -184,38 +184,24 @@
   applyFunc f _ _ [] = return f
   applyFunc _ args _ _ = throwBot $ EvaluationException ("incorrect number of arguments to function. expected " <> show args <> ", got more than that") []
 
-<<<<<<< HEAD
-instance {-# OVERLAPPABLE #-} (ApplyFunc m f) => ApplyFunc m (Integer -> f) where
-=======
 -- This is one of two recursive cases for applyFunc. This is the case where the
 -- argument value is an integer. If there are no arguments or the argument is
 -- of the wrong type, an exception is thrown.
 instance {-# OVERLAPPABLE #-} (ApplyFunc f) => ApplyFunc (Integer -> f) where
-  applyFunc f args _ [] = throwBot $ EvaluationException ("incorrect number of arguments to function. got " <> show dif <> ", expected " <> show args) []
-    where
-      dif = args - getArgs f
->>>>>>> 844e3879
-  applyFunc f args bs ((LIInteger x) : xs) = checkBounds x bs >>= \x' -> applyFunc (f x') args bs xs
   applyFunc _ args _ [] = throwBot $ EvaluationException ("incorrect number of arguments to function. got " <> show dif <> ", expected " <> show args) []
     where
       dif = args - getArgs (Proxy :: Proxy f)
+  applyFunc f args bs ((LIInteger x) : xs) = checkBounds x bs >>= \x' -> applyFunc (f x') args bs xs
   applyFunc _ _ _ _ = throwBot $ EvaluationException "incorrect type given to function. expected an integer, got a list" []
 
-<<<<<<< HEAD
-instance {-# OVERLAPPABLE #-} (ApplyFunc m f) => ApplyFunc m ([Integer] -> f) where
-=======
 -- This is one of two recursive cases for applyFunc. This is the case where the
 -- argument value is a list of integers. If there are no arguments or the
 -- argument is of the wrong type, an exception is thrown.
 instance {-# OVERLAPPABLE #-} (ApplyFunc f) => ApplyFunc ([Integer] -> f) where
-  applyFunc f args _ [] = throwBot $ EvaluationException ("incorrect number of arguments to function. got " <> show dif <> ", expected " <> show args) []
-    where
-      dif = args - getArgs f
->>>>>>> 844e3879
-  applyFunc f args bs ((LIList x) : xs) = applyFunc (f x) args bs xs
   applyFunc _ args _ [] = throwBot $ EvaluationException ("incorrect number of arguments to function. got " <> show dif <> ", expected " <> show args) []
     where
       dif = args - getArgs (Proxy :: Proxy f)
+  applyFunc f args bs ((LIList x) : xs) = applyFunc (f x) args bs xs
   applyFunc _ _ _ _ = throwBot $ EvaluationException "incorrect type given to function. expected a list, got an integer" []
 
 -- | Simple type family that gets the return type of whatever function or value
