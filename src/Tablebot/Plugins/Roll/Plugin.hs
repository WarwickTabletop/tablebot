-- |
-- Module      : Tablebot.Plugins.Roll.Plugin
-- Description : A command that outputs the result of rolling dice.
-- License     : MIT
-- Maintainer  : tagarople@gmail.com
-- Stability   : experimental
-- Portability : POSIX
--
-- A command that outputs the result of rolling the input dice.
module Tablebot.Plugins.Roll.Plugin (rollPlugin) where

import Control.Monad.Writer (MonadIO (liftIO))
import Data.Bifunctor (Bifunctor (first))
import Data.Maybe (fromMaybe)
import Data.Text (Text, intercalate, pack, replicate, unpack)
import qualified Data.Text as T
import Discord.Types (Message (messageAuthor))
import Tablebot.Plugins.Roll.Dice
import Tablebot.Plugins.Roll.Dice.DiceData
<<<<<<< HEAD
import Tablebot.Plugins.Roll.Dice.DiceFunctions (ListInteger (LIInteger, LIList))
import Tablebot.Plugins.Roll.Dice.DiceStats (Range (range))
=======
>>>>>>> 07ac648c
import Tablebot.Utility
import Tablebot.Utility.Discord (sendMessage, toMention)
import Tablebot.Utility.Parser (inlineCommandHelper)
import Tablebot.Utility.SmartParser (PComm (parseComm), Quoted (Qu), pars)
import Text.Megaparsec (MonadParsec (try), choice, (<?>))
import Text.RawString.QQ (r)

-- | The basic execution function for rolling dice. Both the expression and message are
-- optional. If the expression is not given, then the default roll is used.
rollDice' :: Maybe (Either ListValues Expr) -> Maybe (Quoted Text) -> Message -> DatabaseDiscord ()
rollDice' e' t m = do
  let e = fromMaybe (Right defaultRoll) e'
  (vs, ss) <- case e of
    (Left a) -> liftIO $ first Left <$> evalList a
    (Right b) -> liftIO $ first Right <$> evalInteger b
  let msg = makeMsg vs ss
  if countFormatting msg < 199
    then sendMessage m msg
    else sendMessage m (makeMsg (simplify vs) (prettyShow e <> " `[could not display rolls]`"))
  where
    dsc = maybe ": " (\(Qu t') -> " \"" <> t' <> "\": ") t
    baseMsg = toMention (messageAuthor m) <> " rolled" <> dsc
    makeLine (i, s) = pack (show i) <> Data.Text.replicate (max 0 (6 - length (show i))) " " <> " ⟵ " <> s
    makeMsg (Right v) s = baseMsg <> s <> ".\nOutput: " <> pack (show v)
    makeMsg (Left []) _ = baseMsg <> "No output."
    makeMsg (Left ls) ss
      | all (T.null . snd) ls = baseMsg <> ss <> "\nOutput: {" <> intercalate ", " (pack . show . fst <$> ls) <> "}"
      | otherwise = baseMsg <> ss <> "\n  " <> intercalate "\n  " (makeLine <$> ls)
    simplify (Left ls) = Left $ fmap (\(i, _) -> (i, "...")) ls
    simplify li = li
    countFormatting s = (`div` 4) $ T.foldr (\c cf -> cf + (2 * fromEnum (c == '`')) + fromEnum (c `elem` ['~', '_', '*'])) 0 s

-- | Manually creating parser for this command, since SmartCommand doesn't work fully for
-- multiple Maybe values
rollDiceParser :: Parser (Message -> DatabaseDiscord ())
rollDiceParser = choice (try <$> options)
  where
    options =
      [ parseComm (\lv -> rollDice' (Just lv) Nothing),
        parseComm (rollDice' Nothing Nothing),
        try (parseComm (\lv qt -> rollDice' (Just lv) (Just qt))) <?> "",
        try (parseComm (rollDice' Nothing . Just)) <?> ""
      ]

-- | Basic command for rolling dice.
rollDice :: Command
rollDice = Command "roll" rollDiceParser [statsCommand]

-- | Rolling dice inline.
rollDiceInline :: InlineCommand
rollDiceInline = inlineCommandHelper "[|" "|]" pars (\e m -> rollDice' (Just e) Nothing m)

-- | Help page for rolling dice, with a link to the help page.
rollHelp :: HelpPage
rollHelp =
  HelpPage
    "roll"
    ["r"]
    "roll dice and do maths"
    rollHelpText
    []
    None

-- | A large chunk of help text for the roll command.
rollHelpText :: Text
rollHelpText =
  pack $
    [r|**Roll**
Given an expression, evaluate the expression. Can roll inline using |]
      ++ "`[|to roll|]`."
      ++ [r| Can use `r` instead of `roll`.

This supports addition, subtraction, multiplication, integer division, exponentiation, parentheses, dice of arbitrary size, dice with custom sides, rerolling dice once on a condition, rerolling dice indefinitely on a condition, keeping or dropping the highest or lowest dice, keeping or dropping dice based on a condition, operating on lists, and using functions like |]
      ++ unpack (intercalate ", " integerFunctionsList)
      ++ [r| (which return integers), or functions like |]
      ++ unpack (intercalate ", " listFunctionsList)
      ++ [r| (which return lists).

To see a full list of uses and options, please go to <https://github.com/WarwickTabletop/tablebot/blob/main/docs/Roll.md>.

*Usage:*
  - `roll 1d20` -> rolls a twenty sided die and returns the outcome
  - `roll 3d6 + 5d4` -> sums the result of rolling three d6s and five d4s
  - `roll 2d20kh1` -> keeps the highest value out of rolling two d20s
  - `roll 5d10dl4` -> roll five d10s and drop the lowest four
|]

-- | Command for generating characters.
genchar :: Command
genchar = Command "genchar" (snd $ head rpgSystems') (toCommand <$> rpgSystems')
  where
    doDiceRoll (nm, lv) = (nm, parseComm $ rollDice' (Just (Left lv)) (Just (Qu ("genchar for " <> nm))))
    rpgSystems' = doDiceRoll <$> rpgSystems
    toCommand (nm, ps) = Command nm ps []

-- | List of supported genchar systems and the dice used to roll for them
rpgSystems :: [(Text, ListValues)]
rpgSystems =
  [ ("dnd", MultipleValues (Value 6) (DiceBase (Dice (NBase (Value 4)) (Die (Value 6)) (Just (DieOpRecur (DieOpOptionKD Drop (Low (Value 1))) Nothing))))),
    ("wfrp", MultipleValues (Value 8) (NBase (NBParen (Paren (Add (promote (Value 20)) (promote (Die (Value 10))))))))
  ]

-- | Small help page for gen char.
gencharHelp :: HelpPage
gencharHelp =
  HelpPage
    "genchar"
    []
    "generate stat arrays for some systems"
    ("**Genchar**\nCan be used to generate stat arrays for certain systems.\n\nCurrently supported systems: " <> intercalate ", " (fst <$> rpgSystems) <> ".\n\n*Usage:* `genchar`, `genchar dnd`")
    []
    None

statsCommand :: Command
statsCommand = Command "stats" (parseComm statsCommand') []
  where
    statsCommand' :: Expr -> Message -> DatabaseDiscord ()
    statsCommand' e m = do
      range' <- range e
      sendMessage m (T.pack $ show range')

-- | @rollPlugin@ assembles the command into a plugin.
rollPlugin :: Plugin
rollPlugin =
  (plug "roll")
    { commands = [rollDice, commandAlias "r" rollDice, genchar],
      helpPages = [rollHelp, gencharHelp],
      inlineCommands = [rollDiceInline]
    }<|MERGE_RESOLUTION|>--- conflicted
+++ resolved
@@ -9,21 +9,24 @@
 -- A command that outputs the result of rolling the input dice.
 module Tablebot.Plugins.Roll.Plugin (rollPlugin) where
 
-import Control.Monad.Writer (MonadIO (liftIO))
+import Control.Exception (throwIO)
+import Control.Monad.Writer (MonadIO (liftIO), void)
 import Data.Bifunctor (Bifunctor (first))
+import Data.ByteString.Lazy (toStrict)
 import Data.Maybe (fromMaybe)
 import Data.Text (Text, intercalate, pack, replicate, unpack)
-import qualified Data.Text as T
-import Discord.Types (Message (messageAuthor))
+import Data.Text qualified as T
+import Discord (restCall)
+import Discord.Internal.Rest.Channel (ChannelRequest (CreateMessageDetailed), MessageDetailedOpts (MessageDetailedOpts))
+import Discord.Types (Channel (channelId), Message (messageAuthor, messageChannel))
+import System.Timeout
 import Tablebot.Plugins.Roll.Dice
 import Tablebot.Plugins.Roll.Dice.DiceData
-<<<<<<< HEAD
-import Tablebot.Plugins.Roll.Dice.DiceFunctions (ListInteger (LIInteger, LIList))
-import Tablebot.Plugins.Roll.Dice.DiceStats (Range (range))
-=======
->>>>>>> 07ac648c
+import Tablebot.Plugins.Roll.Dice.DiceStats (Range (range), getStats)
+import Tablebot.Plugins.Roll.Dice.DiceStatsBase
 import Tablebot.Utility
 import Tablebot.Utility.Discord (sendMessage, toMention)
+import Tablebot.Utility.Exception (BotException (EvaluationException), throwBot)
 import Tablebot.Utility.Parser (inlineCommandHelper)
 import Tablebot.Utility.SmartParser (PComm (parseComm), Quoted (Qu), pars)
 import Text.Megaparsec (MonadParsec (try), choice, (<?>))
@@ -138,10 +141,28 @@
 statsCommand :: Command
 statsCommand = Command "stats" (parseComm statsCommand') []
   where
+    oneSecond = 1000000
     statsCommand' :: Expr -> Message -> DatabaseDiscord ()
     statsCommand' e m = do
-      range' <- range e
-      sendMessage m (T.pack $ show range')
+      mrange' <- liftIO $ timeout (oneSecond * 5) $ range e
+      case mrange' of
+        Nothing -> liftIO $ throwBot (EvaluationException "Timed out calculating statistics" [])
+        (Just range') -> do
+          mimage <- liftIO $ timeout (oneSecond * 5) $ distributionByteString sse range'
+          case mimage of
+            Nothing -> liftIO $ throwBot (EvaluationException ("Timed out displaying statistics.\n" <> msg range') [])
+            (Just image) -> do
+              liftDiscord $
+                void $
+                  restCall
+                    ( CreateMessageDetailed (messageChannel m) (MessageDetailedOpts (pack (msg range')) False Nothing (Just (se <> ".png", toStrict image)) Nothing Nothing)
+                    )
+      where
+        se = prettyShow e
+        sse = unpack se
+        msg d = let (modalOrder, mean, std) = getStats d in ("Here are the statistics for your dice (" <> sse <> ").\n  Ten most common totals: " <> show (take 10 modalOrder) <> "\n  Mean: " <> show mean <> "\n  Standard deviation: " <> show std )
+
+-- sendMessage m (T.pack $ show range')
 
 -- | @rollPlugin@ assembles the command into a plugin.
 rollPlugin :: Plugin
