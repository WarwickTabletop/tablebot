-- |
-- Module      : Tablebot.Plugins.Roll.Plugin
-- Description : A command that outputs the result of rolling dice.
-- License     : MIT
-- Maintainer  : tagarople@gmail.com
-- Stability   : experimental
-- Portability : POSIX
--
-- A command that outputs the result of rolling the input dice.
module Tablebot.Plugins.Roll.Plugin (rollPlugin) where

import Control.Monad.Writer (MonadIO (liftIO), void)
import Data.Bifunctor (Bifunctor (first))
<<<<<<< HEAD
import Data.Maybe (catMaybes, fromMaybe)
import Data.Text (Text, intercalate, pack, replicate, unpack)
import qualified Data.Text as T
import Discord.Interactions
  ( Interaction (..),
  )
import Discord.Types
  ( ComponentActionRow (ComponentActionRowButton),
    ComponentButton (componentButtonEmoji),
    Emoji (Emoji),
    Message (messageAuthor),
    User (userId),
    mkButton,
  )
import Tablebot.Internal.Handler.Command (parseValue)
=======
import Data.ByteString.Lazy (toStrict)
import Data.Distribution (isValid)
import Data.Maybe (fromMaybe)
import Data.Text (Text, intercalate, pack, replicate, unpack)
import qualified Data.Text as T
import Discord (restCall)
import Discord.Internal.Rest.Channel (ChannelRequest (CreateMessageDetailed), MessageDetailedOpts (MessageDetailedOpts))
import Discord.Types (Message (messageAuthor, messageChannel))
import System.Timeout (timeout)
>>>>>>> 844e3879
import Tablebot.Plugins.Roll.Dice
import Tablebot.Plugins.Roll.Dice.DiceData
import Tablebot.Plugins.Roll.Dice.DiceStats (getStats, rangeExpr)
import Tablebot.Plugins.Roll.Dice.DiceStatsBase (distributionByteString)
import Tablebot.Utility
<<<<<<< HEAD
import Tablebot.Utility.Discord (sendCustomMessage, toMention')
import Tablebot.Utility.Parser (ParseShow (parseShow), inlineCommandHelper)
import Tablebot.Utility.SmartParser
import Text.Megaparsec (MonadParsec (eof, try), choice)
=======
import Tablebot.Utility.Discord (Format (Code), formatText, sendMessage, toMention)
import Tablebot.Utility.Exception (BotException (EvaluationException), throwBot)
import Tablebot.Utility.Parser (inlineCommandHelper, skipSpace)
import Tablebot.Utility.SmartParser (PComm (parseComm), Quoted (Qu), WithError (WErr), pars)
import Text.Megaparsec
>>>>>>> 844e3879
import Text.RawString.QQ (r)

-- | The basic execution function for rolling dice. Both the expression and message are
-- optional. If the expression is not given, then the default roll is used.
-- The userid of the user that called this command is also given.
rollDice'' :: Maybe (Either ListValues Expr) -> Maybe (Quoted Text) -> ParseUserId -> DatabaseDiscord Text
rollDice'' e' t (ParseUserId u) = do
  let e = fromMaybe (Right defaultRoll) e'
  (vs, ss) <- case e of
    (Left a) -> liftIO $ first Left <$> evalList a
    (Right b) -> liftIO $ first Right <$> evalInteger b
  let msg = makeMsg vs ss
  if countFormatting msg < 199
    then return msg
    else return (makeMsg (simplify vs) (parseShow e <> " `[could not display rolls]`"))
  where
    dsc = maybe ": " (\(Qu t') -> " \"" <> t' <> "\": ") t
    baseMsg = toMention' u <> " rolled" <> dsc
    makeLine (i, s) = pack (show i) <> Data.Text.replicate (max 0 (6 - length (show i))) " " <> " ⟵ " <> s
    makeMsg (Right v) s = baseMsg <> s <> ".\nOutput: " <> pack (show v)
    makeMsg (Left []) _ = baseMsg <> "No output."
    makeMsg (Left ls) ss
      | all (T.null . snd) ls = baseMsg <> ss <> "\nOutput: {" <> intercalate ", " (pack . show . fst <$> ls) <> "}"
      | otherwise = baseMsg <> ss <> "\n  " <> intercalate "\n  " (makeLine <$> ls)
    simplify (Left ls) = Left $ fmap (\(i, _) -> (i, "...")) ls
    simplify li = li
    countFormatting s = (`div` 4) $ T.foldr (\c cf -> cf + (2 * fromEnum (c == '`')) + fromEnum (c `elem` ['~', '_', '*'])) 0 s

rollDice' :: Maybe (Either ListValues Expr) -> Maybe (Quoted Text) -> ParseUserId -> DatabaseDiscord MessageDetails
rollDice' e t u@(ParseUserId uid) = do
  msg <- rollDice'' e t u
  return
    ( (messageDetailsBasic msg)
        { messageDetailsComponents =
            Just
              [ ComponentActionRowButton
                  [ (mkButton "Reroll" ((("roll reroll " <> pack (show uid)) `appendIf` e) `appendIf` t)) {componentButtonEmoji = Just (Emoji (Just 0) "🎲" Nothing Nothing Nothing (Just False))}
                  ]
              ]
        }
    )
  where
    appendIf t' Nothing = t'
    appendIf t' (Just e') = t' <> " " <> parseShow e'

rollSlashCommandFunction :: Labelled "expression" "what's being evaluated" (Maybe Text) -> Labelled "quote" "associated message" (Maybe (Quoted Text)) -> ParseUserId -> DatabaseDiscord MessageDetails
rollSlashCommandFunction (Labelled mt) (Labelled qt) uid = do
  lve <- mapM (parseValue (pars <* eof)) mt
  rollDice' lve qt uid

rerollComponentRecv :: ComponentRecv
rerollComponentRecv = ComponentRecv "reroll" (processComponentInteraction' rollDiceParserI True)

-- | Manually creating parser for this command, since SmartCommand doesn't work fully for
-- multiple Maybe values
rollDiceParser :: Parser (Message -> DatabaseDiscord ())
rollDiceParser = choice (try <$> options)
  where
    -- Just the value is given to the command, no quote.
    justEither :: WithError "Incorrect expression/list value. Please check the expression" (Either ListValues Expr) -> Message -> DatabaseDiscord ()
    justEither (WErr x) = rollDice' (Just x) Nothing
    -- Nothing is given to the command, a default case.
    nothingAtAll :: WithError "Expected eof" () -> Message -> DatabaseDiscord ()
    nothingAtAll (WErr _) = rollDice' Nothing Nothing
    -- Both the value and the quote are present.
    bothVals :: WithError "Incorrect format. Please check the expression and quote" (Either ListValues Expr, Quoted Text) -> Message -> DatabaseDiscord ()
    bothVals (WErr (x, y)) = rollDice' (Just x) (Just y)
    -- Just the quote is given to the command.
    justText :: WithError "Incorrect quote. Please check the quote format" (Quoted Text) -> Message -> DatabaseDiscord ()
    justText (WErr x) = rollDice' Nothing (Just x)
    options =
<<<<<<< HEAD
      [ parseComm (\lv -> rollDice' (Just lv) Nothing),
        parseComm (rollDice' Nothing Nothing),
        try (parseComm (\lv qt -> rollDice' (Just lv) (Just qt))),
        try (parseComm (rollDice' Nothing . Just))
      ]

-- | Creating a parser for the component interactions stuff. Needs to be
-- manually made since I think the maybe parser stuff doesn't work properly
-- still?
rollDiceParserI :: Parser (Interaction -> DatabaseDiscord MessageDetails)
rollDiceParserI = choice (try <$> options)
  where
    options =
      [ onlyAllowRequestor (\lv -> rollDice' (Just lv) Nothing),
        onlyAllowRequestor (rollDice' Nothing Nothing),
        try (onlyAllowRequestor (\lv qt -> rollDice' (Just lv) (Just qt))),
        try (onlyAllowRequestor (rollDice' Nothing . Just))
=======
      [ parseComm justEither,
        parseComm nothingAtAll,
        parseComm bothVals,
        parseComm justText
>>>>>>> 844e3879
      ]

-- | Basic command for rolling dice.
rollDice :: Command
rollDice = Command "roll" rollDiceParser [statsCommand]

-- where
--   rollDiceParser = parseComm rollDiceParser'
--   rollDiceParser' :: WithError "Incorrect rolling format. Please check your expression and quote is of the correct format" (Maybe (Either ListValues Expr), Maybe (Quoted Text)) -> Message -> DatabaseDiscord ()
--   rollDiceParser' (WErr (x, y)) = rollDice' x y

-- | Rolling dice inline.
rollDiceInline :: InlineCommand
rollDiceInline = inlineCommandHelper "[|" "|]" pars (\e m -> runFunc e m >>= sendCustomMessage m)
  where
    runFunc e m = rollDice' (Just e) Nothing (ParseUserId $ userId $ messageAuthor m)

-- | Help page for rolling dice, with a link to the help page.
rollHelp :: HelpPage
rollHelp =
  HelpPage
    "roll"
    ["r"]
    "roll dice and do maths"
    rollHelpText
    [statsHelp]
    None

-- | A large chunk of help text for the roll command.
rollHelpText :: Text
rollHelpText =
  pack $
    [r|**Roll**
Given an expression, evaluate the expression. Can roll inline using |]
      ++ "`[|to roll|]`."
      ++ [r| Can use `r` instead of `roll`.

This supports addition, subtraction, multiplication, integer division, exponentiation, parentheses, dice of arbitrary size, dice with custom sides, rerolling dice once on a condition, rerolling dice indefinitely on a condition, keeping or dropping the highest or lowest dice, keeping or dropping dice based on a condition, operating on lists (which have a maximum, configurable size of 50), and using functions like |]
      ++ unpack (intercalate ", " integerFunctionsList)
      ++ [r| (which return integers), or functions like |]
      ++ unpack (intercalate ", " listFunctionsList)
      ++ [r| (which return lists).

To see a full list of uses, options and limitations, please go to <https://github.com/WarwickTabletop/tablebot/blob/main/docs/Roll.md>.

*Usage:*
  - `roll 1d20` -> rolls a twenty sided die and returns the outcome
  - `roll 3d6 + 5d4` -> sums the result of rolling three d6s and five d4s
  - `roll 2d20kh1` -> keeps the highest value out of rolling two d20s
  - `roll 5d10dl4` -> roll five d10s and drop the lowest four
|]

-- | Command for generating characters.
genchar :: Command
genchar = Command "genchar" (snd $ head rpgSystems') (toCommand <$> rpgSystems')
  where
    doDiceRoll (nm, lv) = (nm, parseComm $ rollDice' (Just (Left lv)) (Just (Qu ("genchar for " <> nm))))
    rpgSystems' = doDiceRoll <$> rpgSystems
    toCommand (nm, ps) = Command nm ps []

-- | List of supported genchar systems and the dice used to roll for them
rpgSystems :: [(Text, ListValues)]
rpgSystems =
  [ ("dnd", MultipleValues (Value 6) (DiceBase (Dice (NBase (Value 4)) (Die (Value 6)) (Just (DieOpRecur (DieOpOptionKD Drop (Low (Value 1))) Nothing))))),
    ("wfrp", MultipleValues (Value 8) (NBase (NBParen (Paren (Add (promote (Value 20)) (promote (Die (Value 10))))))))
  ]

-- | Small help page for gen char.
gencharHelp :: HelpPage
gencharHelp =
  HelpPage
    "genchar"
    []
    "generate stat arrays for some systems"
    ("**Genchar**\nCan be used to generate stat arrays for certain systems.\n\nCurrently supported systems: " <> intercalate ", " (fst <$> rpgSystems) <> ".\n\n*Usage:* `genchar`, `genchar dnd`")
    []
    None

-- | The command to get the statistics for an expression and display the
-- results.
statsCommand :: Command
statsCommand = Command "stats" statsCommandParser []
  where
    oneSecond = 1000000
    statsCommandParser :: Parser (Message -> DatabaseDiscord ())
    statsCommandParser = do
      firstE <- pars
      restEs <- many (skipSpace *> pars) <* eof
      return $ statsCommand' (firstE : restEs)
    statsCommand' :: [Expr] -> Message -> DatabaseDiscord ()
    statsCommand' es m = do
      mrange' <- liftIO $ timeout (oneSecond * 5) $ mapM (\e -> rangeExpr e >>= \re -> re `seq` return (re, prettyShow e)) es
      case mrange' of
        Nothing -> throwBot (EvaluationException "Timed out calculating statistics" [])
        (Just range') -> do
          mimage <- liftIO $ timeout (oneSecond * 5) (distributionByteString range' >>= \res -> res `seq` return res)
          case mimage of
            Nothing -> do
              sendMessage m (msg range')
              throwBot (EvaluationException "Timed out displaying statistics." [])
            (Just image) -> do
              liftDiscord $
                void $
                  restCall
                    ( CreateMessageDetailed (messageChannel m) (MessageDetailedOpts (msg range') False Nothing (Just (T.unwords (snd <$> range') <> ".png", toStrict image)) Nothing Nothing)
                    )
      where
        msg [(d, t)] =
          if (not . isValid) d
            then "The distribution was empty."
            else
              let (modalOrder, mean, std) = getStats d
               in ( "Here are the statistics for your dice ("
                      <> formatText Code t
                      <> ").\n  Ten most common totals: "
                      <> T.pack (show (take 10 modalOrder))
                      <> "\n  Mean: "
                      <> roundShow mean
                      <> "\n  Standard deviation: "
                      <> roundShow std
                  )
        msg dts =
          let (modalOrders, means, stds) = unzip3 $ getStats . fst <$> dts
           in ( "Here are the statistics for your dice ("
                  <> intercalate ", " (formatText Code . snd <$> dts)
                  <> ").\n  Most common totals (capped to ten total): "
                  <> T.pack (show (take (div 10 (length modalOrders)) <$> modalOrders))
                  <> "\n  Means: "
                  <> intercalate ", " (roundShow <$> means)
                  <> "\n  Standard deviations: "
                  <> intercalate ", " (roundShow <$> stds)
              )
        roundShow :: Double -> Text
        roundShow d = T.pack $ show $ fromInteger (round (d * 10 ** precision)) / 10 ** precision
          where
            precision = 5 :: Double

-- | Help page for dice stats.
statsHelp :: HelpPage
statsHelp =
  HelpPage
    "stats"
    []
    "calculate and display statistics for expressions."
    "**Roll Stats**\nCan be used to display statistics for expressions of dice.\n\n*Usage:* `roll stats 2d20kh1`, `roll stats 4d6rr=1dl1+5`, `roll stats 3d6dl1+6 4d6dl1`"
    []
    None

-- | @rollPlugin@ assembles the command into a plugin.
rollPlugin :: Plugin
rollPlugin =
  (plug "roll")
    { commands = [rollDice, commandAlias "r" rollDice, genchar],
      helpPages = [rollHelp, gencharHelp],
      inlineCommands = [rollDiceInline],
      onComponentRecvs = [rerollComponentRecv],
      applicationCommands = catMaybes [makeApplicationCommandPair "roll" "roll some dice with a description" rollSlashCommandFunction]
    }<|MERGE_RESOLUTION|>--- conflicted
+++ resolved
@@ -11,50 +11,29 @@
 
 import Control.Monad.Writer (MonadIO (liftIO), void)
 import Data.Bifunctor (Bifunctor (first))
-<<<<<<< HEAD
+import Data.ByteString.Lazy (toStrict)
+import Data.Distribution (isValid)
 import Data.Maybe (catMaybes, fromMaybe)
 import Data.Text (Text, intercalate, pack, replicate, unpack)
 import qualified Data.Text as T
+import Discord (restCall)
 import Discord.Interactions
   ( Interaction (..),
   )
-import Discord.Types
-  ( ComponentActionRow (ComponentActionRowButton),
-    ComponentButton (componentButtonEmoji),
-    Emoji (Emoji),
-    Message (messageAuthor),
-    User (userId),
-    mkButton,
-  )
+import Discord.Internal.Rest.Channel (ChannelRequest (CreateMessageDetailed), MessageDetailedOpts (MessageDetailedOpts))
+import Discord.Types (ComponentActionRow (ComponentActionRowButton), ComponentButton (componentButtonEmoji), Emoji (Emoji), Message (messageAuthor, messageChannelId), User (userId), mkButton)
+import System.Timeout (timeout)
 import Tablebot.Internal.Handler.Command (parseValue)
-=======
-import Data.ByteString.Lazy (toStrict)
-import Data.Distribution (isValid)
-import Data.Maybe (fromMaybe)
-import Data.Text (Text, intercalate, pack, replicate, unpack)
-import qualified Data.Text as T
-import Discord (restCall)
-import Discord.Internal.Rest.Channel (ChannelRequest (CreateMessageDetailed), MessageDetailedOpts (MessageDetailedOpts))
-import Discord.Types (Message (messageAuthor, messageChannel))
-import System.Timeout (timeout)
->>>>>>> 844e3879
 import Tablebot.Plugins.Roll.Dice
 import Tablebot.Plugins.Roll.Dice.DiceData
 import Tablebot.Plugins.Roll.Dice.DiceStats (getStats, rangeExpr)
 import Tablebot.Plugins.Roll.Dice.DiceStatsBase (distributionByteString)
 import Tablebot.Utility
-<<<<<<< HEAD
-import Tablebot.Utility.Discord (sendCustomMessage, toMention')
-import Tablebot.Utility.Parser (ParseShow (parseShow), inlineCommandHelper)
+import Tablebot.Utility.Discord (Format (Code), formatText, sendCustomMessage, sendMessage, toMention')
+import Tablebot.Utility.Exception (BotException (EvaluationException), throwBot)
+import Tablebot.Utility.Parser
 import Tablebot.Utility.SmartParser
-import Text.Megaparsec (MonadParsec (eof, try), choice)
-=======
-import Tablebot.Utility.Discord (Format (Code), formatText, sendMessage, toMention)
-import Tablebot.Utility.Exception (BotException (EvaluationException), throwBot)
-import Tablebot.Utility.Parser (inlineCommandHelper, skipSpace)
-import Tablebot.Utility.SmartParser (PComm (parseComm), Quoted (Qu), WithError (WErr), pars)
 import Text.Megaparsec
->>>>>>> 844e3879
 import Text.RawString.QQ (r)
 
 -- | The basic execution function for rolling dice. Both the expression and message are
@@ -114,23 +93,22 @@
 rollDiceParser = choice (try <$> options)
   where
     -- Just the value is given to the command, no quote.
-    justEither :: WithError "Incorrect expression/list value. Please check the expression" (Either ListValues Expr) -> Message -> DatabaseDiscord ()
+    justEither :: WithError "Incorrect expression/list value. Please check the expression" (Either ListValues Expr) -> ParseUserId -> DatabaseDiscord MessageDetails
     justEither (WErr x) = rollDice' (Just x) Nothing
     -- Nothing is given to the command, a default case.
-    nothingAtAll :: WithError "Expected eof" () -> Message -> DatabaseDiscord ()
+    nothingAtAll :: WithError "Expected eof" () -> ParseUserId -> DatabaseDiscord MessageDetails
     nothingAtAll (WErr _) = rollDice' Nothing Nothing
     -- Both the value and the quote are present.
-    bothVals :: WithError "Incorrect format. Please check the expression and quote" (Either ListValues Expr, Quoted Text) -> Message -> DatabaseDiscord ()
+    bothVals :: WithError "Incorrect format. Please check the expression and quote" (Either ListValues Expr, Quoted Text) -> ParseUserId -> DatabaseDiscord MessageDetails
     bothVals (WErr (x, y)) = rollDice' (Just x) (Just y)
     -- Just the quote is given to the command.
-    justText :: WithError "Incorrect quote. Please check the quote format" (Quoted Text) -> Message -> DatabaseDiscord ()
+    justText :: WithError "Incorrect quote. Please check the quote format" (Quoted Text) -> ParseUserId -> DatabaseDiscord MessageDetails
     justText (WErr x) = rollDice' Nothing (Just x)
     options =
-<<<<<<< HEAD
-      [ parseComm (\lv -> rollDice' (Just lv) Nothing),
-        parseComm (rollDice' Nothing Nothing),
-        try (parseComm (\lv qt -> rollDice' (Just lv) (Just qt))),
-        try (parseComm (rollDice' Nothing . Just))
+      [ parseComm justEither,
+        parseComm nothingAtAll,
+        parseComm bothVals,
+        parseComm justText
       ]
 
 -- | Creating a parser for the component interactions stuff. Needs to be
@@ -144,12 +122,6 @@
         onlyAllowRequestor (rollDice' Nothing Nothing),
         try (onlyAllowRequestor (\lv qt -> rollDice' (Just lv) (Just qt))),
         try (onlyAllowRequestor (rollDice' Nothing . Just))
-=======
-      [ parseComm justEither,
-        parseComm nothingAtAll,
-        parseComm bothVals,
-        parseComm justText
->>>>>>> 844e3879
       ]
 
 -- | Basic command for rolling dice.
@@ -241,7 +213,7 @@
       return $ statsCommand' (firstE : restEs)
     statsCommand' :: [Expr] -> Message -> DatabaseDiscord ()
     statsCommand' es m = do
-      mrange' <- liftIO $ timeout (oneSecond * 5) $ mapM (\e -> rangeExpr e >>= \re -> re `seq` return (re, prettyShow e)) es
+      mrange' <- liftIO $ timeout (oneSecond * 5) $ mapM (\e -> rangeExpr e >>= \re -> re `seq` return (re, parseShow e)) es
       case mrange' of
         Nothing -> throwBot (EvaluationException "Timed out calculating statistics" [])
         (Just range') -> do
@@ -254,7 +226,7 @@
               liftDiscord $
                 void $
                   restCall
-                    ( CreateMessageDetailed (messageChannel m) (MessageDetailedOpts (msg range') False Nothing (Just (T.unwords (snd <$> range') <> ".png", toStrict image)) Nothing Nothing)
+                    ( CreateMessageDetailed (messageChannelId m) (MessageDetailedOpts (msg range') False Nothing (Just (T.unwords (snd <$> range') <> ".png", toStrict image)) Nothing Nothing Nothing Nothing)
                     )
       where
         msg [(d, t)] =
