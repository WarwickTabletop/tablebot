-- |
-- Module      : Tablebot.Plugins.Roll.Dice
-- Description : Lex, parse, and evaluate dice and other expressions using this plugin.
-- License     : MIT
-- Maintainer  : tagarople@gmail.com
-- Stability   : experimental
-- Portability : POSIX
--
-- This plugin contains the neccessary parsers and stucture to get the AST for an
-- expression that contains dice, as well as evaluate that expression.
--
-- The behind the scenes for the dice is split into six files, two of which
-- are for generating dice statistics.
-- - DiceData - the data structures for the AST for dice
-- - DiceFunctions - functionality for dealing with functions and processing
--    them
-- - DiceParsing - parsers for getting all the DiceData items
-- - DiceEval - methods for evaluating elements from DiceData
-- - DiceStats - filling the type classes and function needed to generate
--    statistics on dice
-- - DiceStatsBase - functions to process dice value distributions
--
-- Below is the regex representing the parsing for the expressions, and
-- explanations for each component. It's not 100% accurate to the actual data
-- representation, but it's close enough that you can start reading `DiceData`,
-- which is the canonical representation of the AST, and then DiceParsing.
--
-- If there is a gap between terms, any number of spaces (including none) is
-- valid, barring in lstv, dice, die, dopr, ords, funcBasics, misc; spaces are
-- added manually in those.
--
-- TODO: it's usually safer to put these kinds of grammars in Backus-Naur form
--  rather than regex due to the sheer number of regex standards and possible
--  overloading of ?.
--
-- prog - stat* (lstv | expr)
-- stat - (lstv | expr) ";"
-- misc - ifst | vars
-- ifst - "if" spc1 expr spc1 "then" spc1 (lstv | expr) spc1 "else" spc1 (lstv | expr)
-- vars - "var" spc1 "!"? ("l_" name spcs "=" spcs lstv | name spcs "=" spcs expr)
-- lstv - nbse "#" base | funcBasics | lstb | name | misc
-- lstb - "{" expr ("," expr)* "}" | "(" lstv ")"
-- expr - term ([+-] expr)? | misc
-- term - nega ([*/] term)?
-- nega - "-" expo | expo
-- expo - func "^" expo | func
-- func - funcBasics | base
-- base - dice | nbse | name
-- nbse - "(" expr ")" | [0-9]+
-- dice - base die dopr?
-- die  - "d" "!"? (base | lstb)
-- dopr - dopo+
-- dopo - "!"? (("rr" | "ro") ords | ("k"|"d") (("l" | "h") nbse | "w" ords))
-- ords - ("/=" | "<=" | ">=" | "<" | "=" | ">") nbase
-- spcs - " "*
-- spc1 - " "+
-- argv - lstv | expr
-- funcBasics - {some string identifier} "(" spcs (argv (spcs "," spcs argv)*)? spcs ")"
-- name - [a-z_]*
--
-- prog (Program)                      - representing a complete program - a series of statements and a value to output at the end.
-- stat (Statement)                    - representing a single statement - an expression or list value
-- misc (MiscData)                     - either an if or a var
-- ifst (If)                           - representing one of two values depending on the outcome of an expression
-- vars (Var)                          - setting a variable to a certain value
-- lstv (ListValues)                   - representing all possible list values (basic list values, functions that return lists, and values which are lists of length N that consist of `Base`s, as well as a MiscData value)
-- lstb (ListValuesBase)               - representing some basic list values (those that can be used in dice expressions, such as manually created lists and bracketed `ListValues`)
-- expr (Expr)                         - representing addition, subtraction, or a single `Term` value, or a MiscData value
-- term (Term)                         - representing multiplication, division, or a single `Negation` value
-- nega (Negation)                     - representing a negation, or a single `Expo` value
-- expo (Expo)                         - representing exponentiation or a single `Func` value
-- func (Func)                         - representing a function that returns an integer, or a single `Base` value
-- base (Base)                         - representing a base value, which is either a dice value or a `NumBase` value
-- nbse (NumBase)                      - representing an integer or an expression in parentheses
-- dice (Dice)                         - representing an amount of dice of a given size (a `Base`) and type (dependent on what the `Die` is), with certain modifiers optionally given (in the `DieOpRecur`)
-- die  (Die)                          - representing a die with either a `NumBase` or a `ListValuesBase` to choose a value from. The die could also be a lazy die, where the option is evaluated repeatedly
-- dopr (DieOpRecur)                   - representing one or more `DieOpOption`s
-- dopo (DieOpOption)                  - representing one of rerolling on a condition, keeping/dropping certain values (the highest/lowest `NumBase` values or where values meet a condition), or performing another operation lazily (meaning that the values should be evaluated every time they need)
-- ords (AdvancedOrdering and NumBase) - representing a more complex ordering operation than a basic `Ordering`, when compared to a `NumBase`
-- argv (ArgValue)                     - representing an argument to a function
-- funcBasics                          - a generic regex representation for a general function parser
<<<<<<< HEAD
module Tablebot.Plugins.Roll.Dice (evalInteger, evalList, ListValues (..), defaultRoll, integerFunctionsList, listFunctionsList, Converter (promote)) where
=======
module Tablebot.Plugins.Roll.Dice (evalProgram, evalInteger, evalList, ListValues (..), defaultRoll, PrettyShow (prettyShow), integerFunctionsList, listFunctionsList, maximumListLength, maximumRNG, Converter (promote)) where
>>>>>>> 8a4072be

import Tablebot.Plugins.Roll.Dice.DiceData
  ( Converter (promote),
    Die (Die),
    Expr,
    ListValues (..),
    NumBase (Value),
  )
<<<<<<< HEAD
import Tablebot.Plugins.Roll.Dice.DiceEval (evalInteger, evalList)
=======
import Tablebot.Plugins.Roll.Dice.DiceEval (PrettyShow (prettyShow), evalInteger, evalList, evalProgram, maximumListLength, maximumRNG)
>>>>>>> 8a4072be
import Tablebot.Plugins.Roll.Dice.DiceFunctions (integerFunctionsList, listFunctionsList)
import Tablebot.Plugins.Roll.Dice.DiceParsing ()

-- | The default expression to evaluate if no expression is given.
defaultRoll :: Expr
defaultRoll = promote (Die (Value 20))<|MERGE_RESOLUTION|>--- conflicted
+++ resolved
@@ -79,11 +79,7 @@
 -- ords (AdvancedOrdering and NumBase) - representing a more complex ordering operation than a basic `Ordering`, when compared to a `NumBase`
 -- argv (ArgValue)                     - representing an argument to a function
 -- funcBasics                          - a generic regex representation for a general function parser
-<<<<<<< HEAD
-module Tablebot.Plugins.Roll.Dice (evalInteger, evalList, ListValues (..), defaultRoll, integerFunctionsList, listFunctionsList, Converter (promote)) where
-=======
-module Tablebot.Plugins.Roll.Dice (evalProgram, evalInteger, evalList, ListValues (..), defaultRoll, PrettyShow (prettyShow), integerFunctionsList, listFunctionsList, maximumListLength, maximumRNG, Converter (promote)) where
->>>>>>> 8a4072be
+module Tablebot.Plugins.Roll.Dice (evalProgram, evalInteger, evalList, ListValues (..), defaultRoll, ParseShow (parseShow), integerFunctionsList, listFunctionsList, maximumListLength, maximumRNG, Converter (promote)) where
 
 import Tablebot.Plugins.Roll.Dice.DiceData
   ( Converter (promote),
@@ -92,11 +88,7 @@
     ListValues (..),
     NumBase (Value),
   )
-<<<<<<< HEAD
-import Tablebot.Plugins.Roll.Dice.DiceEval (evalInteger, evalList)
-=======
-import Tablebot.Plugins.Roll.Dice.DiceEval (PrettyShow (prettyShow), evalInteger, evalList, evalProgram, maximumListLength, maximumRNG)
->>>>>>> 8a4072be
+import Tablebot.Plugins.Roll.Dice.DiceEval (ParseShow (parseShow), evalInteger, evalList, evalProgram, maximumListLength, maximumRNG)
 import Tablebot.Plugins.Roll.Dice.DiceFunctions (integerFunctionsList, listFunctionsList)
 import Tablebot.Plugins.Roll.Dice.DiceParsing ()
 
