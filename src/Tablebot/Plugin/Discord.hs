-- |
-- Module      : Tablebot.Plugin.Discord
-- Description : Discord helpers for building plugins.
-- License     : MIT
-- Maintainer  : tagarople@gmail.com
-- Stability   : experimental
-- Portability : POSIX
--
-- This module contains helpful Discord functionality for building plugins
-- without having to lift Discord operations constantly.
module Tablebot.Plugin.Discord
  ( sendMessage,
    sendEmbedMessage,
    reactToMessage,
    findGuild,
    findEmoji,
    findGuildEmoji,
    getGuildEmoji,
    getMessage,
    getMessageMember,
    getReplyMessage,
    getPrecedingMessage,
    toMention,
    toMention',
    fromMention,
    toMentionStr,
    toMentionStr',
    fromMentionStr,
    toTimestamp,
    toTimestamp',
    formatEmoji,
    formatFromEmojiName,
    toRelativeTime,
    getMessageLink,
    Message,
    Format (..),
    formatText,
    formatInput,
    TimeFormat,
  )
where

import Control.Monad.Exception
<<<<<<< HEAD
import Data.Char (isDigit)
=======
import Control.Monad.IO.Class (liftIO)
import Data.Foldable (msum)
import Data.Map.Strict (keys)
>>>>>>> bc12f4dc
import Data.Maybe (listToMaybe)
import Data.String (IsString (fromString))
import Data.Text (Text, pack, unpack)
import Data.Time.Clock (nominalDiffTimeToSeconds)
import Data.Time.Clock.POSIX (utcTimeToPOSIXSeconds)
import Discord (RestCallErrorCode, readCache, restCall)
import Discord.Internal.Gateway.Cache
import qualified Discord.Requests as R
import Discord.Types
import Tablebot.Handler.Embed
import Tablebot.Plugin (DatabaseDiscord, EnvDatabaseDiscord (..), liftDiscord)
import Tablebot.Plugin.Exception (BotException (..))

-- | @sendMessage@ sends the input message @t@ in the same channel as message
-- @m@. This returns an @Either RestCallErrorCode Message@ to denote failure or
-- return the 'Message' that was just sent.
sendMessage ::
  Message ->
  Text ->
  EnvDatabaseDiscord s ()
sendMessage m t = do
  res <- liftDiscord . restCall $ R.CreateMessage (messageChannel m) t
  case res of
    Left _ -> throw $ MessageSendException "Failed to send message."
    Right _ -> return ()

-- | @sendEmbedMessage@ sends the input message @t@ in the same channel as message
-- @m@ with an additional full Embed. This returns an @Either RestCallErrorCode Message@ to denote failure or
-- return the 'Message' that was just sent.
-- This is *really* janky. The library exposes *no way* to create a coloured embed through its main api,
-- so I'm having to manually reimplement the sending logic just to add this in.
-- If you suffer from nightmares, don't look in 'Tablebot.Handler.Embed'. Nothing good lives there.
-- In the future, I may actually submit a PR to discord-haskell with a fix to allow colours properly.
sendEmbedMessage ::
  Embeddable e =>
  Message ->
  Text ->
  e ->
  EnvDatabaseDiscord s ()
sendEmbedMessage m t e = do
  res <- liftDiscord . restCall $ TablebotEmbedRequest (messageChannel m) t (asEmbed e)
  case res of
    Left _ -> throw $ MessageSendException "Failed to send embed message."
    Right _ -> return ()

-- | @getChannel@ gets the relevant Channel object for a given 'ChannelId'
-- and 'MessageId', or returns an error ('RestCallErrorCode').
getChannel ::
  ChannelId ->
  EnvDatabaseDiscord s (Either RestCallErrorCode Channel)
getChannel cid = liftDiscord . restCall $ R.GetChannel cid

-- | @getMessage@ gets the relevant 'Message' object for a given 'ChannelId'
-- and 'MessageId', or returns an error ('RestCallErrorCode').
getMessage ::
  ChannelId ->
  MessageId ->
  EnvDatabaseDiscord s (Either RestCallErrorCode Message)
getMessage cid mid = liftDiscord . restCall $ R.GetChannelMessage (cid, mid)

-- | @reactToMessage@ reacts to the given message with the emoji specified
-- by the text input (see README.md from discord-haskell). Returns @()@ if
-- successful, else the error ('RestCallErrorCode').
reactToMessage ::
  Message ->
  Text ->
  EnvDatabaseDiscord s (Either RestCallErrorCode ())
reactToMessage m e =
  liftDiscord . restCall $
    R.CreateReaction (messageChannel m, messageId m) e

-- | @getReplyMessage@ returns the message being replied to (if applicable)
getReplyMessage :: Message -> EnvDatabaseDiscord s (Maybe Message)
getReplyMessage m = do
  let m' = referencedMessage m
  let mRef = messageReference m
  case m' of
    Just msg -> return $ Just msg
    Nothing -> case mRef of
      Nothing -> return Nothing
      Just mRef' -> maybeGetMessage (referenceChannelId mRef') (referenceMessageId mRef')
  where
    maybeGetMessage :: Maybe ChannelId -> Maybe MessageId -> EnvDatabaseDiscord s (Maybe Message)
    maybeGetMessage (Just cId) (Just mId) = do
      m' <- getMessage cId mId
      case m' of
        Left _ -> return Nothing
        Right msg -> return $ Just msg
    maybeGetMessage _ _ = return Nothing

-- | @getPrecedingMessage@ returns the message immediately above the provided message
getPrecedingMessage :: Message -> EnvDatabaseDiscord s (Maybe Message)
getPrecedingMessage m = do
  mlst <- liftDiscord . restCall $ R.GetChannelMessages (messageChannel m) (1, R.BeforeMessage (messageId m))
  case mlst of
    Right mlst' ->
      return $ listToMaybe mlst'
    Left _ -> return Nothing

-- | @getMessageMember@ returns the message member object if it was sent from a Discord server,
-- or @Nothing@ if it was sent from a DM (or the API fails)
getMessageMember :: Message -> EnvDatabaseDiscord s (Maybe GuildMember)
getMessageMember m = gMM (messageGuild m) m
  where
    maybeRight :: Either a b -> Maybe b
    maybeRight (Left _) = Nothing
    maybeRight (Right a) = Just a
    gMM :: Maybe GuildId -> Message -> EnvDatabaseDiscord s (Maybe GuildMember)
    gMM Nothing _ = return Nothing
    gMM (Just g') m' = do
      a <- liftDiscord $ restCall $ R.GetGuildMember g' (userId $ messageAuthor m')
      return $ maybeRight a

findGuild :: Message -> DatabaseDiscord (Maybe GuildId)
findGuild m = case messageGuild m of
  Just a -> pure $ Just a
  Nothing -> do
    let chanId = messageChannel m
    channel <- getChannel chanId
    case fmap channelGuild channel of
      Right a -> pure $ Just a
      Left _ -> pure Nothing

-- | Find an emoji from its name within a guild
getGuildEmoji :: Text -> GuildId -> DatabaseDiscord (Maybe Emoji)
getGuildEmoji ename gid = do
  guildResp <- liftDiscord $ restCall $ R.GetGuild gid
  case guildResp of
    Left _ -> pure Nothing
    Right guild ->
      let emoji = filter ((ename ==) . emojiName) (guildEmojis guild)
       in pure $ listToMaybe emoji

-- | search through all known guilds for an emoji with that name
findEmoji :: Text -> DatabaseDiscord (Maybe Emoji)
findEmoji ename = fmap msum (liftDiscord readCache >>= cacheToEmoji)
  where
    cacheToEmoji :: Cache -> DatabaseDiscord [Maybe Emoji]
    cacheToEmoji cache = mapM (getGuildEmoji ename) (keys $ _guilds cache)

-- | Get an emoji by name, preferring a local emoji when possible
-- This is quite aggressive at trying its best to find the emoji,
-- and may result in a large number of api calls in the worst case
findGuildEmoji :: Text -> Message -> DatabaseDiscord (Maybe Emoji)
findGuildEmoji ename m = do
  g <- findGuild m
  case g of
    Nothing -> findEmoji ename
    Just guild -> do
      a <- getGuildEmoji ename guild
      case a of
        Just e -> pure $ Just e
        Nothing -> findEmoji ename

-- | Render an Emoji
formatEmoji :: Emoji -> Text
formatEmoji (Emoji (Just eId) eName _ _ _) = "<:" <> eName <> ":" <> pack (show eId) <> ">"
formatEmoji (Emoji _ eName _ _ _) = eName

-- | Display an emoji as best as it can from its name
formatFromEmojiName :: Text -> Message -> DatabaseDiscord Text
formatFromEmojiName name m = do
  em <- findGuildEmoji name m
  pure $ maybeFormatEmoji em
  where
    maybeFormatEmoji Nothing = name
    maybeFormatEmoji (Just e) = formatEmoji e

-- | @toMention@ converts a user to its corresponding mention
toMention :: User -> Text
toMention = pack . toMentionStr

-- | @toMention'@ converts a user ID to its corresponding mention
toMention' :: UserId -> Text
toMention' = pack . toMentionStr'

-- | @fromMention@ converts some text into what could be a userid (which isn't checked
-- for correctness above getting rid of triangle brackets, '@', and the optional '!')
fromMention :: Text -> Maybe UserId
fromMention = fromMentionStr . unpack

-- | @toMentionStr@ converts a user to its corresponding mention, returning a string to prevent packing and unpacking
toMentionStr :: User -> String
toMentionStr = toMentionStr' . userId

toMentionStr' :: UserId -> String
toMentionStr' u = "<@!" ++ show u ++ ">"

fromMentionStr :: String -> Maybe UserId
fromMentionStr user
  | length user < 4 || head user /= '<' || last user /= '>' || (head . tail) user /= '@' || (head stripToNum /= '!' && (not . isDigit) (head stripToNum)) = Nothing
  | all isDigit (tail stripToNum) = Just $ if head stripToNum == '!' then read (tail stripToNum) else read stripToNum
  | otherwise = Nothing
  where
    stripToNum = (init . tail . tail) user

data TimeFormat = Default | ShortTime | LongTime | ShortDate | LongDate | ShortDateTime | LongDateTime | Relative deriving (Show, Enum, Eq)

toTimestamp' :: TimeFormat -> UTCTime -> Text
toTimestamp' format t = "<t:" <> pack (show $ toUtcSeconds t) <> toSuffix format <> ">"
  where
    toUtcSeconds :: UTCTime -> Integer
    toUtcSeconds = truncate . nominalDiffTimeToSeconds . utcTimeToPOSIXSeconds
    toSuffix :: TimeFormat -> Text
    toSuffix Default = ""
    toSuffix ShortTime = ":t"
    toSuffix LongTime = ":T"
    toSuffix ShortDate = ":d"
    toSuffix LongDate = ":D"
    toSuffix ShortDateTime = ":f"
    toSuffix LongDateTime = ":F"
    toSuffix Relative = ":R"

toTimestamp :: UTCTime -> Text
toTimestamp = toTimestamp' Default

toRelativeTime :: UTCTime -> Text
toRelativeTime = toTimestamp' Relative

getMessageLink :: GuildId -> ChannelId -> MessageId -> Text
getMessageLink g c m = pack $ "https://discord.com/channels/" ++ show g ++ "/" ++ show c ++ "/" ++ show m

data Format = Bold | Underline | Strikethrough | Italics | Code | CodeBlock
  deriving (Show, Eq)

formatInput :: (IsString a, Show b, Semigroup a) => Format -> b -> a
formatInput f b = formatText f (fromString $ show b)

formatText :: (IsString a, Semigroup a) => Format -> a -> a
formatText Bold s = "**" <> s <> "**"
formatText Underline s = "__" <> s <> "__"
formatText Strikethrough s = "~~" <> s <> "~~"
formatText Italics s = "*" <> s <> "*"
formatText Code s = "`" <> s <> "`"
formatText CodeBlock s = "```" <> s <> "```"<|MERGE_RESOLUTION|>--- conflicted
+++ resolved
@@ -40,14 +40,10 @@
   )
 where
 
-import Control.Monad.Exception
-<<<<<<< HEAD
+import Control.Monad.Exception (MonadException (throw))
 import Data.Char (isDigit)
-=======
-import Control.Monad.IO.Class (liftIO)
 import Data.Foldable (msum)
 import Data.Map.Strict (keys)
->>>>>>> bc12f4dc
 import Data.Maybe (listToMaybe)
 import Data.String (IsString (fromString))
 import Data.Text (Text, pack, unpack)
@@ -58,7 +54,7 @@
 import qualified Discord.Requests as R
 import Discord.Types
 import Tablebot.Handler.Embed
-import Tablebot.Plugin (DatabaseDiscord, EnvDatabaseDiscord (..), liftDiscord)
+import Tablebot.Plugin (DatabaseDiscord, EnvDatabaseDiscord, liftDiscord)
 import Tablebot.Plugin.Exception (BotException (..))
 
 -- | @sendMessage@ sends the input message @t@ in the same channel as message
