-- |
-- Module      : Tablebot.Plugin.Discord
-- Description : Discord helpers for building plugins.
-- License     : MIT
-- Maintainer  : tagarople@gmail.com
-- Stability   : experimental
-- Portability : POSIX
--
-- This module contains helpful Discord functionality for building plugins
-- without having to lift Discord operations constantly.
module Tablebot.Plugin.Discord
  ( sendMessage,
    sendChannelMessage,
    sendReplyMessage,
    sendCustomReplyMessage,
    sendEmbedMessage,
    reactToMessage,
    findGuild,
    findEmoji,
    getMessage,
    getMessageMember,
    getReplyMessage,
    getPrecedingMessage,
    toMention,
    toMention',
    fromMention,
    fromMentionStr,
    toTimestamp,
    toTimestamp',
    formatEmoji,
    formatFromEmojiName,
    toRelativeTime,
    getMessageLink,
    Message,
    Format (..),
    formatText,
    formatInput,
    TimeFormat,
  )
where

import Control.Monad.Exception (MonadException (throw))
import Data.Char (isDigit)
import Data.Foldable (msum)
import Data.Map.Strict (keys)
import Data.Maybe (listToMaybe)
import Data.String (IsString (fromString))
import Data.Text (Text, pack, unpack)
import Data.Time.Clock (nominalDiffTimeToSeconds)
import Data.Time.Clock.POSIX (utcTimeToPOSIXSeconds)
import Discord (RestCallErrorCode, readCache, restCall)
import Discord.Internal.Gateway.Cache
import qualified Discord.Requests as R
import Discord.Types
import Tablebot.Handler.Cache
import Tablebot.Handler.Embed
import Tablebot.Plugin (EnvDatabaseDiscord, liftDiscord)
import Tablebot.Plugin.Exception (BotException (..))

-- | @sendMessage@ sends the input message @t@ in the same channel as message
-- @m@. This returns an @Either RestCallErrorCode Message@ to denote failure or
-- return the 'Message' that was just sent.
sendMessage ::
  Message ->
  Text ->
  EnvDatabaseDiscord s ()
sendMessage m t = do
  res <- liftDiscord . restCall $ R.CreateMessage (messageChannel m) t
  case res of
    Left _ -> throw $ MessageSendException "Failed to send message."
    Right _ -> return ()

-- | @sendChannelMessage@ sends the input message @t@ into the provided channel
-- @m@. This returns an @Either RestCallErrorCode Message@ to denote failure or
-- return the 'Message' that was just sent.
sendChannelMessage ::
  ChannelId ->
  Text ->
  EnvDatabaseDiscord s ()
sendChannelMessage c t = do
  res <- liftDiscord . restCall $ R.CreateMessage c t
  case res of
    Left _ -> throw $ MessageSendException "Failed to send message."
    Right _ -> return ()

-- | @sendReplyMessage@ sends the input message @t@ as a reply to the triggering message
-- @m@. This returns an @Either RestCallErrorCode Message@ to denote failure or
-- return the 'Message' that was just sent.
sendReplyMessage ::
  Message ->
  Text ->
  EnvDatabaseDiscord s ()
sendReplyMessage m t = do
  let ref = MessageReference (Just (messageId m)) Nothing Nothing False
  res <- liftDiscord . restCall $ R.CreateMessageDetailed (messageChannel m) (R.MessageDetailedOpts t False Nothing Nothing Nothing (Just ref))
  case res of
    Left _ -> throw $ MessageSendException "Failed to send message."
    Right _ -> return ()

-- | @sendCustomReplyMessage@ sends the input message @t@ as a reply to a provided message id
-- @m@. This returns an @Either RestCallErrorCode Message@ to denote failure or
-- return the 'Message' that was just sent.
-- @fail'@ indicates whether the message should still send if the provided message id is invalid
sendCustomReplyMessage ::
  Message ->
  MessageId ->
  Bool ->
  Text ->
  EnvDatabaseDiscord s ()
sendCustomReplyMessage m mid fail' t = do
  let ref = MessageReference (Just mid) Nothing Nothing fail'
  res <- liftDiscord . restCall $ R.CreateMessageDetailed (messageChannel m) (R.MessageDetailedOpts t False Nothing Nothing Nothing (Just ref))
  case res of
    Left _ -> throw $ MessageSendException "Failed to send message."
    Right _ -> return ()

-- | @sendEmbedMessage@ sends the input message @t@ in the same channel as message
-- @m@ with an additional full Embed. This returns an @Either RestCallErrorCode Message@ to denote failure or
-- return the 'Message' that was just sent.
-- This is *really* janky. The library exposes *no way* to create a coloured embed through its main api,
-- so I'm having to manually reimplement the sending logic just to add this in.
-- If you suffer from nightmares, don't look in 'Tablebot.Handler.Embed'. Nothing good lives there.
-- In the future, I may actually submit a PR to discord-haskell with a fix to allow colours properly.
sendEmbedMessage ::
  Embeddable e =>
  Message ->
  Text ->
  e ->
  EnvDatabaseDiscord s ()
sendEmbedMessage m t e = do
  res <- liftDiscord . restCall $ TablebotEmbedRequest (messageChannel m) t (asEmbed e)
  case res of
    Left _ -> throw $ MessageSendException "Failed to send embed message."
    Right _ -> return ()

-- | @getChannel@ gets the relevant Channel object for a given 'ChannelId'
-- and 'MessageId', or returns an error ('RestCallErrorCode').
getChannel ::
  ChannelId ->
  EnvDatabaseDiscord s (Either RestCallErrorCode Channel)
getChannel cid = liftDiscord . restCall $ R.GetChannel cid

-- | @getMessage@ gets the relevant 'Message' object for a given 'ChannelId'
-- and 'MessageId', or returns an error ('RestCallErrorCode').
getMessage ::
  ChannelId ->
  MessageId ->
  EnvDatabaseDiscord s (Either RestCallErrorCode Message)
getMessage cid mid = liftDiscord . restCall $ R.GetChannelMessage (cid, mid)

-- | @reactToMessage@ reacts to the given message with the emoji specified
-- by the text input (see README.md from discord-haskell). Returns @()@ if
-- successful, else the error ('RestCallErrorCode').
reactToMessage ::
  Message ->
  Text ->
  EnvDatabaseDiscord s (Either RestCallErrorCode ())
reactToMessage m e =
  liftDiscord . restCall $
    R.CreateReaction (messageChannel m, messageId m) e

-- | @getReplyMessage@ returns the message being replied to (if applicable)
getReplyMessage :: Message -> EnvDatabaseDiscord s (Maybe Message)
getReplyMessage m = do
  let m' = referencedMessage m
  let mRef = messageReference m
  case m' of
    Just msg -> return $ Just msg
    Nothing -> case mRef of
      Nothing -> return Nothing
      Just mRef' -> maybeGetMessage (referenceChannelId mRef') (referenceMessageId mRef')
  where
    maybeGetMessage :: Maybe ChannelId -> Maybe MessageId -> EnvDatabaseDiscord s (Maybe Message)
    maybeGetMessage (Just cId) (Just mId) = do
      m' <- getMessage cId mId
      case m' of
        Left _ -> return Nothing
        Right msg -> return $ Just msg
    maybeGetMessage _ _ = return Nothing

-- | @getPrecedingMessage@ returns the message immediately above the provided message
getPrecedingMessage :: Message -> EnvDatabaseDiscord s (Maybe Message)
getPrecedingMessage m = do
  mlst <- liftDiscord . restCall $ R.GetChannelMessages (messageChannel m) (1, R.BeforeMessage (messageId m))
  case mlst of
    Right mlst' ->
      return $ listToMaybe mlst'
    Left _ -> return Nothing

-- | @getMessageMember@ returns the message member object if it was sent from a Discord server,
-- or @Nothing@ if it was sent from a DM (or the API fails)
getMessageMember :: Message -> EnvDatabaseDiscord s (Maybe GuildMember)
getMessageMember m = gMM (messageGuild m) m
  where
    maybeRight :: Either a b -> Maybe b
    maybeRight (Left _) = Nothing
    maybeRight (Right a) = Just a
    gMM :: Maybe GuildId -> Message -> EnvDatabaseDiscord s (Maybe GuildMember)
    gMM Nothing _ = return Nothing
    gMM (Just g') m' = do
      a <- liftDiscord $ restCall $ R.GetGuildMember g' (userId $ messageAuthor m')
      return $ maybeRight a

findGuild :: Message -> EnvDatabaseDiscord s (Maybe GuildId)
findGuild m = case messageGuild m of
  Just a -> pure $ Just a
  Nothing -> do
    let chanId = messageChannel m
    channel <- getChannel chanId
    case fmap channelGuild channel of
      Right a -> pure $ Just a
      Left _ -> pure Nothing

-- | Find an emoji from its name within a specific guild if it doesn't exist in the cache
-- Not exported, used by findEmoji and findGuildEmoji
getGuildEmoji :: Text -> GuildId -> EnvDatabaseDiscord s (Maybe Emoji)
getGuildEmoji ename gid = do
  cachedEmoji <- lookupEmojiCache ename
  case cachedEmoji of
    Just e -> pure $ Just e
    Nothing -> do
      guildResp <- liftDiscord $ restCall $ R.GetGuild gid
      case guildResp of
        Left _ -> pure Nothing
        Right guild -> do
          fillEmojiCache guild
          let emoji = filter ((ename ==) . emojiName) (guildEmojis guild)
          pure $ listToMaybe emoji

-- | search through all known guilds for an emoji with that name
findEmoji :: Text -> EnvDatabaseDiscord s (Maybe Emoji)
findEmoji ename = fmap msum (liftDiscord readCache >>= cacheToEmoji)
  where
<<<<<<< HEAD
    cacheToEmoji :: Cache -> DatabaseDiscord [Maybe Emoji]
    cacheToEmoji cache = mapM (getGuildEmoji ename) (keys $ cacheGuilds cache)
=======
    cacheToEmoji :: Cache -> EnvDatabaseDiscord s [Maybe Emoji]
    cacheToEmoji cache = mapM (getGuildEmoji ename) (keys $ _guilds cache)
>>>>>>> ee6c59bb

-- | Render an Emoji
formatEmoji :: Emoji -> Text
formatEmoji (Emoji (Just eId) eName _ _ _) = "<:" <> eName <> ":" <> pack (show eId) <> ">"
formatEmoji (Emoji _ eName _ _ _) = eName

-- | Display an emoji as best as it can from its name
formatFromEmojiName :: Text -> EnvDatabaseDiscord s Text
formatFromEmojiName name = do
  emoji <- findEmoji name
  return $ maybe name formatEmoji emoji

-- | @toMention@ converts a user to its corresponding mention
toMention :: User -> Text
toMention = toMention' . userId

-- | @toMention'@ converts a user ID to its corresponding mention
toMention' :: UserId -> Text
toMention' u = "<@!" <> pack (show u) <> ">"

-- | @fromMention@ converts some text into what could be a userid (which isn't checked
-- for correctness above getting rid of triangle brackets, '@', and the optional '!')
fromMention :: Text -> Maybe UserId
fromMention = fromMentionStr . unpack

fromMentionStr :: String -> Maybe UserId
fromMentionStr user
  | length user < 4 || head user /= '<' || last user /= '>' || (head . tail) user /= '@' || (head stripToNum /= '!' && (not . isDigit) (head stripToNum)) = Nothing
  | all isDigit (tail stripToNum) = Just $ if head stripToNum == '!' then read (tail stripToNum) else read stripToNum
  | otherwise = Nothing
  where
    stripToNum = (init . tail . tail) user

data TimeFormat = Default | ShortTime | LongTime | ShortDate | LongDate | ShortDateTime | LongDateTime | Relative deriving (Show, Enum, Eq)

toTimestamp' :: TimeFormat -> UTCTime -> Text
toTimestamp' format t = "<t:" <> pack (show $ toUtcSeconds t) <> toSuffix format <> ">"
  where
    toUtcSeconds :: UTCTime -> Integer
    toUtcSeconds = truncate . nominalDiffTimeToSeconds . utcTimeToPOSIXSeconds
    toSuffix :: TimeFormat -> Text
    toSuffix Default = ""
    toSuffix ShortTime = ":t"
    toSuffix LongTime = ":T"
    toSuffix ShortDate = ":d"
    toSuffix LongDate = ":D"
    toSuffix ShortDateTime = ":f"
    toSuffix LongDateTime = ":F"
    toSuffix Relative = ":R"

toTimestamp :: UTCTime -> Text
toTimestamp = toTimestamp' Default

toRelativeTime :: UTCTime -> Text
toRelativeTime = toTimestamp' Relative

getMessageLink :: GuildId -> ChannelId -> MessageId -> Text
getMessageLink g c m = pack $ "https://discord.com/channels/" ++ show g ++ "/" ++ show c ++ "/" ++ show m

data Format = Bold | Underline | Strikethrough | Italics | Code | CodeBlock
  deriving (Show, Eq)

formatInput :: (IsString a, Show b, Semigroup a) => Format -> b -> a
formatInput f b = formatText f (fromString $ show b)

formatText :: (IsString a, Semigroup a) => Format -> a -> a
formatText Bold s = "**" <> s <> "**"
formatText Underline s = "__" <> s <> "__"
formatText Strikethrough s = "~~" <> s <> "~~"
formatText Italics s = "*" <> s <> "*"
formatText Code s = "`" <> s <> "`"
formatText CodeBlock s = "```" <> s <> "```"<|MERGE_RESOLUTION|>--- conflicted
+++ resolved
@@ -231,13 +231,8 @@
 findEmoji :: Text -> EnvDatabaseDiscord s (Maybe Emoji)
 findEmoji ename = fmap msum (liftDiscord readCache >>= cacheToEmoji)
   where
-<<<<<<< HEAD
-    cacheToEmoji :: Cache -> DatabaseDiscord [Maybe Emoji]
+    cacheToEmoji :: Cache -> EnvDatabaseDiscord s [Maybe Emoji]
     cacheToEmoji cache = mapM (getGuildEmoji ename) (keys $ cacheGuilds cache)
-=======
-    cacheToEmoji :: Cache -> EnvDatabaseDiscord s [Maybe Emoji]
-    cacheToEmoji cache = mapM (getGuildEmoji ename) (keys $ _guilds cache)
->>>>>>> ee6c59bb
 
 -- | Render an Emoji
 formatEmoji :: Emoji -> Text
