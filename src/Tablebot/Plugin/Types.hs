-- |
-- Module      : Tablebot.Plugin.Types
-- Description : Types used throughout plugins.
-- Copyright   : (c) Finnbar Keating 2021
-- License     : MIT
-- Maintainer  : finnjkeating@gmail.com
-- Stability   : experimental
-- Portability : POSIX
--
-- All of the important types used throughout the implementation. Defines plugins,
-- which are made out of features. Also defines how to construct and combine
-- plugins, and the @DatabaseDiscord@ monad transformer stack for allowing
-- database and Discord operations within your features.
module Tablebot.Plugin.Types where

import Data.Text (Text)
import Data.Void (Void)
import Database.Persist.Sqlite (Migration, SqlPersistT)
import Discord (DiscordHandler)
import Discord.Types
  ( ChannelId,
    Event (..),
    Message,
    MessageId,
    ReactionInfo,
  )
import Text.Megaparsec (Parsec)

-- * DatabaseDiscord

-- | The monad transformer stack used to represent computations that work with
-- the database and Discord. The top layer is for Persistent/Esqueleto database
-- operations - the main event handler is run through @runSqlPool@ to leave us
-- with a 'DiscordHandler' for our Discord operations.
--
-- "Tablebot.Plugin.Discord" provides some helper functions for
-- running Discord operations without excessive use of @lift@.
type DatabaseDiscord = SqlPersistT DiscordHandler

-- * Parser

-- | A simple definition for parsers on Text.
type Parser = Parsec Void Text

-- * Features

-- Bot functionality is split into /features/, which are combined into plugins.
-- Each feature is its own type, and the features are combined via records into
-- full plugins.

-- | For when you get a 'MessageCreate'. Checks that the @name@ is directly
-- after the bot prefix, and then runs @commandParser@ on it.
data Command = Command
  { -- | The name of the command.
    name :: Text,
    -- | A parser to run on the command arguments, returning a computation to
    -- run in 'DatabaseDiscord'.
    commandParser :: Parser (Message -> DatabaseDiscord ())
  }

-- | For when you get a 'MessageCreate', but instead of wanting to match on
-- "!name args" (for prefix "!"), you want a more general match. Useful for
-- commands that work with brackets or look for keywords.
newtype InlineCommand = InlineCommand
  { -- | The parser to run on every message (non-bot) received.
    inlineCommandParser :: Parser (Message -> DatabaseDiscord ())
  }

-- | How to handle any messages changing. Called on Discord's 'MessageUpdate',
-- 'MessageDelete' and 'MessageDeleteBulk'. Useful for admin bots such as the
-- ub3rbot ub3rlog functionality.
newtype MessageChange = MessageChange
  { -- | A function to call on every message update. The first argument is
    -- whether the message was updated (True) or deleted (False).
    -- Will be run once per message if bulk deletion occurs.
    onMessageChange :: Bool -> ChannelId -> MessageId -> DatabaseDiscord ()
  }

-- | Handles added reactions, which is useful for reaction-based functionality
-- (e.g. a quote bot that quotes messages reacted to with a certain emoji).
-- Tied to 'MessageReactionAdd' from Discord.
newtype ReactionAdd = ReactionAdd
  { -- | A function to call on every reaction add, which takes in details of
    -- that reaction ('ReactionInfo').
    onReactionAdd :: ReactionInfo -> DatabaseDiscord ()
  }

-- | Handles removed reactions, which is useful in the same way as adding
-- reactions. Called on 'MessageReactionRemove'.
newtype ReactionDel = ReactionDel
  { -- | A function to call on every individual reaction delete, which takes in
    -- details of that reaction ('ReactionInfo').
    onReactionDelete :: ReactionInfo -> DatabaseDiscord ()
  }

-- | Handles events not covered by the other kinds of features. This is only
-- relevant to specific admin functionality, such as the deletion of channels.
newtype Other = Other
  { -- | A function to call on every other event, which takes in details of
    -- that event.
    onOtherEvent :: Event -> DatabaseDiscord ()
  }

-- | A feature for cron jobs - events which are run every @timeframe@
-- microseconds, regardless of any other interaction with the bot. Useful for
-- things like reminders.
--
-- Note that the loop starts with calling @onCron@ and /then/ delaying, so they
-- will all be invoked on bot start.
data CronJob = CronJob
  { -- | Delay between each call of @onCron@, in microseconds.
    timeframe :: Int,
    -- | Computation to do with each invocation of this cron job.
    onCron :: DatabaseDiscord ()
  }

-- | A feature for generating help text
-- Each help text page consists of a explanation body, as well as a list of sub-pages
-- that display the short text for its page
data HelpPage = HelpPage
  { -- | The [sub]command name
    helpName :: Text,
    -- | The text to show when listed in a subpage list. Will be prefixed by its helpName
    helpShortText :: Text,
    -- | The text to show when specifically listed. Appears above the list of subpages
    helpBody :: Text,
    -- | A list of help pages that can be recursively accessed
    helpSubpages :: [HelpPage],
    -- | Permission required to run
    helpPermission :: RequiredPermission
  }
  deriving (Show)

<<<<<<< HEAD
-- | Automatic handling of command permissions
-- @UserPermission@ models the current permissions of the user
-- @RequiredPermission@ models the permissions required to run a command.
-- Note, superusers can run all commands
-- -- None: Any user can run the command
-- -- Any: The user must be either an exec, moderator
-- -- Exec: The user must be an exec
-- -- Moderator: The user must be a moderator
-- -- Both: The user must be both an exec and a moderator
-- -- Superuser: The user must be a superuser
data UserPermission = UserPerm
  { permExec :: Bool,
    permModerator :: Bool,
    permSuperuser :: Bool
  }
  deriving (Show, Eq)

data RequiredPermission = None | Any | Exec | Moderator | Both | Superuser deriving (Show, Eq)
=======
-- | Colour names
-- Colour is a bit of a mess on discord embeds.
-- I've here stolen the pallet list from https://gist.github.com/thomasbnt/b6f455e2c7d743b796917fa3c205f812
data DiscordColour
  = RGB Integer Integer Integer
  | Default
  | Aqua
  | DarkAqua
  | Green
  | DarkGreen
  | Blue
  | DarkBlue
  | Purple
  | DarkPurple
  | LuminousVividPink
  | DarkVividPink
  | Gold
  | DarkGold
  | Orange
  | DarkOrange
  | Red
  | DarkRed
  | Gray
  | DarkGray
  | DarkerGray
  | LightGray
  | Navy
  | DarkNavy
  | Yellow
  | DiscordWhite
  | DiscordBlurple
  | DiscordGrayple
  | DiscordDarkButNotBlack
  | DiscordNotQuiteBlack
  | DiscordGreen
  | DiscordYellow
  | DiscordFuschia
  | DiscordRed
  | DiscordBlack
>>>>>>> 09d11159

-- * Plugins

-- Plugins are groups of features that forms some functionality of your bot.
-- For example, you could have a Reminder bot (see
-- "Tablebot.Plugins.Reminder") that has a command for issuing
-- reminders, a cron job for doing them and then a migration that works with
-- the database.

-- | A plugin. Directly constructing these should be avoided (hence why it is
-- not exported by "Tablebot.Plugin") as this structure could change.
data Plugin = Pl
  { commands :: [Command],
    inlineCommands :: [InlineCommand],
    onMessageChanges :: [MessageChange],
    onReactionAdds :: [ReactionAdd],
    onReactionDeletes :: [ReactionDel],
    otherEvents :: [Other],
    cronJobs :: [CronJob],
    helpPages :: [HelpPage],
    -- | A list of database migrations generated by Persistance.
    migrations :: [Migration]
  }

-- | The empty plugin. This is the recommended method for constructing plugins
-- - use record update syntax with this rather than using @Pl@ directly.
--
-- Examples of this in use can be found in the imports of
-- "Tablebot.Plugins".
plug :: Plugin
plug = Pl [] [] [] [] [] [] [] [] []

-- | Combines a list of plugins into a single plugin with the combined
-- functionality. The bot actually runs a single plugin, which is just the
-- combined version of all input plugins.
combinePlugins :: [Plugin] -> Plugin
combinePlugins [] = plug
combinePlugins (p : ps) =
  let p' = combinePlugins ps
   in Pl
        { commands = merge commands p p',
          inlineCommands = merge inlineCommands p p',
          onMessageChanges = merge onMessageChanges p p',
          onReactionAdds = merge onReactionAdds p p',
          onReactionDeletes = merge onReactionDeletes p p',
          otherEvents = merge otherEvents p p',
          cronJobs = merge cronJobs p p',
          migrations = merge migrations p p',
          helpPages = merge helpPages p p'
        }
  where
    merge f q q' = f q +++ f q'
    -- We expect empty list to be very common in this process, so we add
    -- the special case where the second element is empty. This is
    -- because plugins are unlikely to define every possible kind of
    -- event, so we will get many [] instances.
    (+++) :: [a] -> [a] -> [a]
    [] +++ ys = ys
    xs +++ [] = xs
    (x : xs) +++ ys = x : xs +++ ys<|MERGE_RESOLUTION|>--- conflicted
+++ resolved
@@ -131,26 +131,6 @@
   }
   deriving (Show)
 
-<<<<<<< HEAD
--- | Automatic handling of command permissions
--- @UserPermission@ models the current permissions of the user
--- @RequiredPermission@ models the permissions required to run a command.
--- Note, superusers can run all commands
--- -- None: Any user can run the command
--- -- Any: The user must be either an exec, moderator
--- -- Exec: The user must be an exec
--- -- Moderator: The user must be a moderator
--- -- Both: The user must be both an exec and a moderator
--- -- Superuser: The user must be a superuser
-data UserPermission = UserPerm
-  { permExec :: Bool,
-    permModerator :: Bool,
-    permSuperuser :: Bool
-  }
-  deriving (Show, Eq)
-
-data RequiredPermission = None | Any | Exec | Moderator | Both | Superuser deriving (Show, Eq)
-=======
 -- | Colour names
 -- Colour is a bit of a mess on discord embeds.
 -- I've here stolen the pallet list from https://gist.github.com/thomasbnt/b6f455e2c7d743b796917fa3c205f812
@@ -190,7 +170,25 @@
   | DiscordFuschia
   | DiscordRed
   | DiscordBlack
->>>>>>> 09d11159
+
+-- | Automatic handling of command permissions
+-- @UserPermission@ models the current permissions of the user
+-- @RequiredPermission@ models the permissions required to run a command.
+-- Note, superusers can run all commands
+-- -- None: Any user can run the command
+-- -- Any: The user must be either an exec, moderator
+-- -- Exec: The user must be an exec
+-- -- Moderator: The user must be a moderator
+-- -- Both: The user must be both an exec and a moderator
+-- -- Superuser: The user must be a superuser
+data UserPermission = UserPerm
+  { permExec :: Bool,
+    permModerator :: Bool,
+    permSuperuser :: Bool
+  }
+  deriving (Show, Eq)
+
+data RequiredPermission = None | Any | Exec | Moderator | Both | Superuser deriving (Show, Eq)
 
 -- * Plugins
 
