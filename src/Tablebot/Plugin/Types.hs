--- conflicted
+++ resolved
@@ -128,6 +128,24 @@
     helpSubpages :: [HelpPage]
   }
   deriving (Show)
+
+-- | Automatic handling of command permissions
+-- @UserPermission@ models the current permissions of the user
+-- @RequiredPermission@ models the permissions required to run a command.
+-- Note, superusers can run all commands
+-- -- None: Any user can run the command
+-- -- Any: The user must be either an exec, moderator
+-- -- Exec: The user must be an exec
+-- -- Moderator: The user must be a moderator
+-- -- Both: The user must be both an exec and a moderator
+-- -- Superuser: The user must be a superuser
+data UserPermission = UserPerm {
+  permExec :: Bool,
+  permModerator :: Bool,
+  permSuperuser :: Bool
+} deriving (Show, Eq)
+
+data RequiredPermission = None | Any | Exec | Moderator | Both | Superuser deriving (Show, Eq)
 
 -- * Plugins
 
@@ -165,37 +183,6 @@
 -- combined version of all input plugins.
 combinePlugins :: [Plugin] -> Plugin
 combinePlugins [] = plug
-<<<<<<< HEAD
-combinePlugins (p : ps) = let p' = combinePlugins ps
-    in Pl {
-        commands = merge commands p p',
-        inlineCommands = merge inlineCommands p p',
-        onMessageChanges = merge onMessageChanges p p',
-        onReactionAdds = merge onReactionAdds p p',
-        onReactionDeletes = merge onReactionDeletes p p',
-        otherEvents = merge otherEvents p p',
-        cronJobs = merge cronJobs p p',
-        migrations = merge migrations p p',
-        helpPages = merge helpPages p p'
-    }
-    where merge f p p' = f p +++ f p'
-          -- We expect empty list to be very common in this process, so we add
-          -- the special case where the second element is empty. This is
-          -- because plugins are unlikely to define every possible kind of
-          -- event, so we will get many [] instances.
-          (+++) :: [a] -> [a] -> [a]
-          [] +++ ys = ys
-          xs +++ [] = xs
-          (x:xs) +++ ys = x : xs +++ ys
-
-data UserPermission = UserPerm {
-  permExec :: Bool, 
-  permModerator :: Bool, 
-  permSuperuser :: Bool
-} deriving (Show, Eq)
-
-data RequiredPermission = None | Any | Exec | Moderator | Superuser deriving (Show, Eq)
-=======
 combinePlugins (p : ps) =
   let p' = combinePlugins ps
    in Pl
@@ -218,5 +205,4 @@
     (+++) :: [a] -> [a] -> [a]
     [] +++ ys = ys
     xs +++ [] = xs
-    (x : xs) +++ ys = x : xs +++ ys
->>>>>>> 822932ed
+    (x : xs) +++ ys = x : xs +++ ys