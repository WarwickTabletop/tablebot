--- conflicted
+++ resolved
@@ -117,21 +117,6 @@
 -- | A feature for generating help text
 -- Each help text page consists of a explanation body, as well as a list of sub-pages
 -- that display the short text for its page
-data HelpPage = HelpPage
-  { -- | The [sub]command name
-    helpName :: Text,
-    -- | The text to show when listed in a subpage list. Will be prefixed by its helpName
-    helpShortText :: Text,
-    -- | The text to show when specifically listed. Appears above the list of subpages
-    helpBody :: Text,
-    -- | A list of help pages that can be recursively accessed
-    helpSubpages :: [HelpPage]
-  }
-  deriving (Show)
-
--- | A feature for generating help text
--- Each help text page consists of a explanation body, as well as a list of sub-pages
--- that display the short text for its page
 data HelpPage = HelpPage {
     -- | The [sub]command name
     helpName :: Text,
@@ -179,29 +164,6 @@
 -- combined version of all input plugins.
 combinePlugins :: [Plugin] -> Plugin
 combinePlugins [] = plug
-<<<<<<< HEAD
-combinePlugins (p : ps) = let p' = combinePlugins ps
-    in Pl {
-        commands = merge commands p p',
-        inlineCommands = merge inlineCommands p p',
-        onMessageChanges = merge onMessageChanges p p',
-        onReactionAdds = merge onReactionAdds p p',
-        onReactionDeletes = merge onReactionDeletes p p',
-        otherEvents = merge otherEvents p p',
-        cronJobs = merge cronJobs p p',
-        migrations = merge migrations p p',
-        helpPages = merge helpPages p p'
-    }
-    where merge f p p' = f p +++ f p'
-          -- We expect empty list to be very common in this process, so we add
-          -- the special case where the second element is empty. This is
-          -- because plugins are unlikely to define every possible kind of
-          -- event, so we will get many [] instances.
-          (+++) :: [a] -> [a] -> [a]
-          [] +++ ys = ys
-          xs +++ [] = xs
-          (x:xs) +++ ys = x : xs +++ ys
-=======
 combinePlugins (p : ps) =
   let p' = combinePlugins ps
    in Pl
@@ -224,5 +186,4 @@
     (+++) :: [a] -> [a] -> [a]
     [] +++ ys = ys
     xs +++ [] = xs
-    (x : xs) +++ ys = x : xs +++ ys
->>>>>>> 7475846d
+    (x : xs) +++ ys = x : xs +++ ys