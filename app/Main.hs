--- conflicted
+++ resolved
@@ -1,11 +1,7 @@
 module Main where
 
 import Tablebot
-<<<<<<< HEAD
-import Tablebot.Plugins (pingPlugin, quotePlugin, reminderPlugin, catPlugin)
-=======
-import Tablebot.Plugins (pingPlugin, quotePlugin, reminderPlugin, basicPlugin)
->>>>>>> 612688fd
+import Tablebot.Plugins (pingPlugin, quotePlugin, reminderPlugin, basicPlugin, catPlugin)
 
 import LoadEnv (loadEnv)
 import System.Environment (getEnv, lookupEnv)
@@ -18,9 +14,5 @@
     dToken <- pack <$> getEnv "DISCORD_TOKEN"
     prefix <- pack . fromMaybe "!" <$> lookupEnv "PREFIX"
     dbpath <- getEnv "SQLITE_FILENAME"
-<<<<<<< HEAD
-    let plugins = [pingPlugin, quotePlugin, reminderPlugin, catPlugin]
-=======
-    let plugins = [pingPlugin, quotePlugin, reminderPlugin, basicPlugin]
->>>>>>> 612688fd
+    let plugins = [pingPlugin, quotePlugin, reminderPlugin, basicPlugin, catPlugin]
     runTablebot dToken prefix dbpath plugins