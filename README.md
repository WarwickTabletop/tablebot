--- conflicted
+++ resolved
@@ -15,89 +15,4 @@
 * `SQLITE_FILENAME` (mandatory) - a name for your SQLite database, for example `database.db`.
 * `CATAPI_TOKEN` (optional) - the api token to get cat pictures. Go to [The Cat API](https://thecatapi.com/) to create an account and get a token so you can enjoy cats.
 
-## Ormolu
-
-To maintain consistent formatting you must use Ormolu, which can be installed via stack:
-
-`stack install ormolu`
-
-Then you can run it on every file via
-
-`ormolu --mode inplace $(git ls-files '*.hs')`
-
-<<<<<<< HEAD
-You can see full documentation on the [Ormolu repo](https://github.com/tweag/ormolu#usage).
-=======
-You can see full documentation on the [Ormolu repo](https://github.com/tweag/ormolu#usage).
-
-You may also wish to set up Ormolu to run when you stage a file (get ready to commit it) - this can be done using `.gitattributes` and `.gitconfig` as follows.
-
-1. We need to define what runs on commit, which is done via a filter. Add the following to `~/.gitconfig`:
-```
-[filter "haskell-linting"]
-    clean = ormolu
-    smudge = cat
-```
-This globally defines a filter that you can call from individual git respositories.
-
-2. Now we need to tell this git repository that it should run this filter. Simply add the following to `.gitattributes`. Note that this has been added to `.gitignore` to avoid people who don't want this filter being forced to use it.
-```
-*.hs filter=haskell-linting
-```
-
-That's it! (With thanks to Sam Coy for explaining this process.)
-
-## Good Practice Recommendations
-
-Here are some good practice tips for git and this project.
-
-* Whenever a new feature is being worked on, create a new branch on your forked repo
-* When a feature is ready to be merged into the bot, make a pull request from the feature branch to the main repo
-* Before making a pull request, make sure your branch is up to date with main (and that it compiles and complies with `ormolu`) so that it can be merged without hassle
-* Write comments! This project will be maintained by many people, and it can be difficult to work out what others' code does
-* To communicate with the maintainers, please join the Tabletop discord server and join the #computers-were-a-mistake channel
-
-## Setup from Scratch
-
-If at any point something doesn't work, restart your computer first and try again, and then ask Benji (or someone else) for guidance. Sections are marked depending on what OS they rely on, if any.
-
-1. git, wsl, and vscode setup
-    1. github
-        1. Create a GitHub account
-        2. Go to <https://github.com/WarwickTabletop/tablebot>
-        3. Click fork on the repo (should be top right) (this creates your own version of the repo)
-        4. Take note of the url that your forked repo is on
-    2. wsl and git (Windows)
-        1. Install wsl by going to <https://docs.microsoft.com/en-us/windows/wsl/install>, and make sure it's in the right click context menu of folders
-        2. Navigate to an empty folder on your computer that you want to do your programming from (the project folder)
-        3. Shift-right click in the project folder, and click "open linux shell here"
-        4. Type `git clone <your repo url>` into the terminal
-        5. The folder should be filled with a bunch of files and folders
-    3. terminal and git (Linux)
-        2. Navigate to an empty folder on your computer that you want to do your programming from (the project folder)
-        3. Shift-right click in the project folder and press "open in termainal"
-        4. Type `git clone <your repo url>` into the terminal
-        5. The folder should be filled with a bunch of files and folders
-    4. vscode
-        1. Install vscode from <https://code.visualstudio.com/>
-        2. Install this <https://marketplace.visualstudio.com/items?itemName=ms-vscode-remote.vscode-remote-extensionpack>
-        3. From a terminal opened in the project folder, type `code .`
-        4. There should soon be a window which has all the folders and files open on the left hand side
-2. Haskell setup
-    1. In any linux terminal window (wsl or the linux terminal itself), type `curl -sSL https://get.haskellstack.org/ | sh`, allowing sudo access and providing passwords as needed
-    2. In the linux terminal window opened from the project folder (or the terminal open in the vscode window) run `stack build`, and then wait until it's done
-    3. This will take a long time
-    4. Make some tea, or maybe some coffee or hot chocolate
-    5. If it didn't work, reopen all terminal windows and try again. if that doesn't work, restart your computer and try again
-    6. Install this <https://marketplace.visualstudio.com/items?itemName=haskell.haskell>
-    7. Open a file and marvel at the colours, and the fact you can hover over things and see values and stuff
-3. Discord and Environment variables
-    1. Create a file in the top level of the project folder called `.env`, based on the template in `.env.example`
-    2. Follow the instructions in [Environment File Setup](#environment-file-setup) to fill in the `.env`. Make sure to get a `DISCORD_TOKEN` and a `SQLITE_FILENAME` (which can be named anything, but use something like `database.db`)
-    3. To run the bot, type `stack run` into the terminal, and the bot will start to run
-    4. Make sure to invite the bot to a server so you can test it out!
-
-Congratulations, you now know the very basics needed to set up your own tablebot!
-
-To learn more about git, you should look up a tutorial or look at this video: <https://youtu.be/HOIC804Berc>
->>>>>>> 533ad109
+If you have any difficulties setting it up, see the [contributor's guide](https://github.com/WarwickTabletop/tablebot#contributing) for a walkthrough.