# tablebot

[![CI](https://github.com/WarwickTabletop/tablebot/actions/workflows/main.yml/badge.svg)](https://github.com/WarwickTabletop/tablebot/actions/workflows/main.yml)

An extendable Discord bot framework written on top of `discord-haskell`

If you're new to this project, or completely new to git, and haskell, you might be interested in looking at the [Setup from Scratch](#setup-from-scratch) section.

## Environment file setup

Create a `.env` file containing the following keys. Consult `.env.example` if you're unsure how this should be formatted!

* `DISCORD_TOKEN` (mandatory) - the Discord token for your bot. Go to the [Discord Developer Portal](https://discord.com/developers/applications), create an application representing your bot, then create a bot user and copy its token.
* `PREFIX` (optional, defaults to `!`) - the prefix for each bot command. For example, if you set it to `$`, then you would call `$ping` to ping the bot.
* `SQLITE_FILENAME` (mandatory) - a name for your SQLite database, for example `database.db`.
* `CATAPI_TOKEN` (optional) - the api token to get cat pictures. Go to [The Cat API](https://thecatapi.com/) to create an account and get a token so you can enjoy cats.

<<<<<<< HEAD
## Ormolu

To maintain consistent formatting you must use Ormolu, which can be installed via stack:

`stack install ormolu`

Then you can run it on every file via

`ormolu --mode inplace $(git ls-files '*.hs')`

You can see full documentation on the [Ormolu repo](https://github.com/tweag/ormolu#usage).
=======
If you have any difficulties setting it up, see the [contributor's guide](https://github.com/WarwickTabletop/tablebot#contributing) for a walkthrough.
>>>>>>> 28ab05cc
<|MERGE_RESOLUTION|>--- conflicted
+++ resolved
@@ -15,18 +15,4 @@
 * `SQLITE_FILENAME` (mandatory) - a name for your SQLite database, for example `database.db`.
 * `CATAPI_TOKEN` (optional) - the api token to get cat pictures. Go to [The Cat API](https://thecatapi.com/) to create an account and get a token so you can enjoy cats.
 
-<<<<<<< HEAD
-## Ormolu
-
-To maintain consistent formatting you must use Ormolu, which can be installed via stack:
-
-`stack install ormolu`
-
-Then you can run it on every file via
-
-`ormolu --mode inplace $(git ls-files '*.hs')`
-
-You can see full documentation on the [Ormolu repo](https://github.com/tweag/ormolu#usage).
-=======
-If you have any difficulties setting it up, see the [contributor's guide](https://github.com/WarwickTabletop/tablebot#contributing) for a walkthrough.
->>>>>>> 28ab05cc
+If you have any difficulties setting it up, see the [contributor's guide](https://github.com/WarwickTabletop/tablebot#contributing) for a walkthrough.