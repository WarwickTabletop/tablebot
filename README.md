# tablebot

[![CI](https://github.com/WarwickTabletop/tablebot/actions/workflows/main.yml/badge.svg)](https://github.com/WarwickTabletop/tablebot/actions/workflows/main.yml)

An extendable Discord bot framework written on top of [`discord-haskell`](https://github.com/aquarial/discord-haskell).

If you're new to this project, or completely new to git, and Haskell, you might be interested in looking at the [Setup from Scratch](CONTRIBUTING.md#setup-from-scratch) section in the [contributor's guide](CONTRIBUTING.md). If you want tutorials on making your first plugin or how exceptions work, checkout the tutorials in the [tutorials](tutorials) folder.

## Environment file setup

<<<<<<< HEAD
Create a `.env` file containing the following keys. Consult `.env.example` if you're unsure how this should be
formatted!
=======
Create a `.env` file containing the following keys. Consult `.env.example` if you're unsure how this should be formatted! Please note that the `.env` file must have a newline at the end of it - i.e. the last line should be blank.
>>>>>>> 64deb52f

* `DEBUG` (mandatory) - whether the bot should run in debug mode. This bypasses all permission checks, and prints
  certain log message that would otherwise be suppressed
* `DISCORD_TOKEN` (mandatory) - the Discord token for your bot. Go to
  the [Discord Developer Portal](https://discord.com/developers/applications), create an application representing your
  bot, then create a bot user and copy its token.
* `PREFIX` (optional, defaults to `!`) - the prefix for each bot command. For example, if you set it to `$`, then you
  would call `$ping` to ping the bot.
* `SQLITE_FILENAME` (mandatory) - a name for your SQLite database, for example `database.db`.
* `CATAPI_TOKEN` (optional) - the api token to get cat pictures. Go to [The Cat API](https://thecatapi.com/) to create
  an account and get a token so you can enjoy cats.
* `EXEC_GROUP` (optional) - the group ID assigned to exec members.
* `MODERATOR_GROUP` (optional) - the group ID assigned to moderator members.
* `SUPERUSER_GROUP` (optional) - the group ID assigned to the superuser. Strongly recommended

The three Group settings are optional, but without them any commands that require elevated permissions will not be able
to be called when DEBUG is false. Users with the superuser group are able to run every command (including some dangerous
ones), so caution should be used when setting these up.

If you have any difficulties setting it up, see the [contributor's guide](CONTRIBUTING.md) for a walkthrough.<|MERGE_RESOLUTION|>--- conflicted
+++ resolved
@@ -8,12 +8,7 @@
 
 ## Environment file setup
 
-<<<<<<< HEAD
-Create a `.env` file containing the following keys. Consult `.env.example` if you're unsure how this should be
-formatted!
-=======
 Create a `.env` file containing the following keys. Consult `.env.example` if you're unsure how this should be formatted! Please note that the `.env` file must have a newline at the end of it - i.e. the last line should be blank.
->>>>>>> 64deb52f
 
 * `DEBUG` (mandatory) - whether the bot should run in debug mode. This bypasses all permission checks, and prints
   certain log message that would otherwise be suppressed
